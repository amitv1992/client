// @flow
import Main from './main'
import React, {Component} from 'react'
import configureStore from '../store/configure-store'
import routeDefs from './routes'
import {AppRegistry, AppState, Linking, Text} from 'react-native'
import {Provider} from 'react-redux'
import {appLink, mobileAppStateChanged} from '../actions/app'
import {makeEngine} from '../engine'
import {setRouteDef} from '../actions/route-tree'
<<<<<<< HEAD
import {setup as setupLocalDebug, dumbSheetOnly, dumbChatOnly} from '../local-debug'
=======
import {setup as setupLocalDebug} from '../local-debug'
import {setupSource} from '../util/forward-logs'
>>>>>>> 0a6ec2a5

// We don't want global font scaling as this messes up a TON of stuff. let's opt in
function disallowFontScalingByDefault() {
  Text.defaultProps.allowFontScaling = false
}

disallowFontScalingByDefault()

module.hot &&
  module.hot.accept(() => {
    console.log('accepted update in shared/index.native')
    if (global.store) {
      // We use global.devStore because module scope variables seem to be cleared
      // out after a hot reload. Wacky.
      console.log('updating route defs due to hot reload')
      global.store.dispatch(setRouteDef(require('./routes').default))
    }
  })

class Keybase extends Component<any> {
  store: any

  constructor(props: any) {
    super(props)

    if (!global.keybaseLoaded) {
      global.keybaseLoaded = true
      this.store = configureStore()
      global.store = this.store
      setupLocalDebug(this.store)
      this.store.dispatch(setRouteDef(routeDefs))
      makeEngine(this.store.dispatch)
    } else {
      this.store = global.store
    }

    AppState.addEventListener('change', this._handleAppStateChange)
  }

  componentDidMount() {
    Linking.addEventListener('url', this._handleOpenURL)
  }

  componentWillUnmount() {
    AppState.removeEventListener('change', this._handleAppStateChange)
    Linking.removeEventListener('url', this._handleOpenURL)
  }

  _handleOpenURL(event: {url: string}) {
    this.store.dispatch(appLink(event.url))
  }

  _handleAppStateChange = (nextAppState: string) => {
    this.store.dispatch(mobileAppStateChanged(nextAppState))
  }

  render() {
    return (
      <Provider store={this.store}>
        <Main />
      </Provider>
    )
  }
}

function load() {
  AppRegistry.registerComponent('Keybase', () => Keybase)
}

export {load}<|MERGE_RESOLUTION|>--- conflicted
+++ resolved
@@ -8,12 +8,7 @@
 import {appLink, mobileAppStateChanged} from '../actions/app'
 import {makeEngine} from '../engine'
 import {setRouteDef} from '../actions/route-tree'
-<<<<<<< HEAD
-import {setup as setupLocalDebug, dumbSheetOnly, dumbChatOnly} from '../local-debug'
-=======
 import {setup as setupLocalDebug} from '../local-debug'
-import {setupSource} from '../util/forward-logs'
->>>>>>> 0a6ec2a5
 
 // We don't want global font scaling as this messes up a TON of stuff. let's opt in
 function disallowFontScalingByDefault() {
