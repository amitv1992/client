--- conflicted
+++ resolved
@@ -295,164 +295,7 @@
   }
 }
 
-<<<<<<< HEAD
-const followingSelector = (state: TypedState) => state.config.following
-
-function * _loadInboxMaybeOnce (action: LoadInbox): SagaGenerator<any, any> {
-  // Don't load if we are currently loading, but load if we haven't ever loaded,
-  // or had an error or are forcing it
-  if (!_inboxLoading && (!_inboxLoadedOnce || _inboxError || action.payload.force)) {
-    _inboxLoadedOnce = true
-    _inboxLoading = true
-    yield call(_loadInbox)
-  }
-}
-
-let _inboxLoadedOnce = false
-let _inboxLoading = false
-let _inboxError = null
-function * _loadInbox (): SagaGenerator<any, any> {
-  _inboxError = null
-  _inboxLoading = true
-  const channelConfig = singleFixedChannelConfig([
-    'chat.1.chatUi.chatInboxUnverified',
-    'chat.1.chatUi.chatInboxConversation',
-    'chat.1.chatUi.chatInboxFailed',
-    'finished',
-  ])
-
-  const loadInboxChanMap: ChannelMap<any> = localGetInboxNonblockLocalRpcChannelMap(channelConfig, {
-    param: {
-      query: {
-        status: Object.keys(CommonConversationStatus).filter(k => !['ignored', 'blocked'].includes(k)).map(k => CommonConversationStatus[k]),
-        computeActiveList: true,
-        tlfVisibility: CommonTLFVisibility.private,
-        topicType: CommonTopicType.chat,
-        unreadOnly: false,
-        readOnly: false,
-      },
-      identifyBehavior: TlfKeysTLFIdentifyBehavior.chatGui,
-    },
-  })
-
-  const chatInboxUnverified = yield takeFromChannelMap(loadInboxChanMap, 'chat.1.chatUi.chatInboxUnverified')
-
-  if (!chatInboxUnverified) {
-    throw new Error("Can't load inbox")
-  }
-
-  const metaData = ((yield select(_metaDataSelector)): any)
-  const inbox: GetInboxLocalRes = chatInboxUnverified.params.inbox
-  const author = yield select(usernameSelector)
-  const following = yield select(followingSelector)
-  const conversations: List<InboxState> = _inboxToConversations(inbox, author, following || {}, metaData)
-  const finalizedState: FinalizedState = _inboxToFinalized(inbox)
-
-  yield put(loadedInbox(conversations))
-  if (finalizedState.count()) {
-    yield put(({type: 'chat:updateFinalizedState', payload: {finalizedState}}: Constants.UpdateFinalizedState))
-  }
-
-  chatInboxUnverified.response.result()
-
-  let finishedCalled = false
-  while (!finishedCalled) {
-    const incoming: {[key: string]: any} = yield race({
-      chatInboxConversation: takeFromChannelMap(loadInboxChanMap, 'chat.1.chatUi.chatInboxConversation'),
-      chatInboxFailed: takeFromChannelMap(loadInboxChanMap, 'chat.1.chatUi.chatInboxFailed'),
-      finished: takeFromChannelMap(loadInboxChanMap, 'finished'),
-      timeout: call(delay, 30000),
-    })
-
-    if (incoming.chatInboxConversation) {
-      requestIdleCallback(() => {
-        incoming.chatInboxConversation.response.result()
-      }, {timeout: 100})
-
-      yield call(delay, 1)
-      let conversation: ?InboxState = _inboxConversationToInboxState(incoming.chatInboxConversation.params.conv, author, following || {}, metaData)
-
-      // TODO this is ugly, ideally we should just call _updateInbox here
-      const conv = incoming.chatInboxConversation.params.conv
-      const supersedesState: Constants.SupersedesState = _inboxConversationLocalToSupersedesState(conv)
-      const supersededByState: Constants.SupersededByState = _inboxConversationLocalToSupersededByState(conv)
-      const finalizedState: Constants.FinalizedState = _conversationLocalToFinalized(conv)
-
-      if (supersedesState.count()) {
-        yield put(({type: 'chat:updateSupersedesState', payload: {supersedesState}}: Constants.UpdateSupersedesState))
-      }
-      if (supersededByState.count()) {
-        yield put(({type: 'chat:updateSupersededByState', payload: {supersededByState}}: Constants.UpdateSupersededByState))
-      }
-      if (finalizedState.count()) {
-        yield put(({type: 'chat:updateFinalizedState', payload: {finalizedState}}: Constants.UpdateFinalizedState))
-      }
-
-      if (conversation) {
-        yield put(({type: 'chat:updateInbox', payload: {conversation}}: Constants.UpdateInbox))
-        const selectedConversation = yield select(getSelectedConversation)
-        if (selectedConversation === conversation.get('conversationIDKey')) {
-          // load validated selected
-          yield put(loadMoreMessages(selectedConversation, false))
-        }
-      }
-      // find it
-    } else if (incoming.chatInboxFailed) {
-      console.log('chatInboxFailed', incoming.chatInboxFailed)
-      requestIdleCallback(() => {
-        incoming.chatInboxFailed.response.result()
-      }, {timeout: 100})
-
-      yield call(delay, 1)
-      const error = incoming.chatInboxFailed.params.error
-      _inboxError = error
-      const conversationIDKey = conversationIDToKey(incoming.chatInboxFailed.params.convID)
-      const conversation = new InboxStateRecord({
-        info: null,
-        isEmpty: false,
-        conversationIDKey,
-        participants: List([].concat(error.rekeyInfo ? error.rekeyInfo.writerNames : [], error.rekeyInfo ? error.rekeyInfo.readerNames : []).filter(Boolean)),
-        status: 'unfiled',
-        time: error.remoteConv.readerInfo.mtime,
-        snippet: null,
-        validated: true,
-      })
-      yield put(({type: 'chat:updateInbox', payload: {conversation}}: Constants.UpdateInbox))
-
-      switch (error.typ) {
-        case LocalConversationErrorType.selfrekeyneeded: {
-          yield put({type: 'chat:updateInboxRekeySelf', payload: {conversationIDKey}})
-          break
-        }
-        case LocalConversationErrorType.otherrekeyneeded: {
-          const rekeyers = error.rekeyInfo.rekeyers
-          yield put({type: 'chat:updateInboxRekeyOthers', payload: {conversationIDKey, rekeyers}})
-          break
-        }
-        default:
-          if (__DEV__) {
-            console.warn('Inbox error:', error)
-          }
-      }
-    } else if (incoming.finished) {
-      _inboxLoading = false
-      finishedCalled = true
-      yield put({type: 'chat:updateInboxComplete', payload: undefined})
-      break
-    } else if (incoming.timeout) {
-      // Since finishedCalled isn't set to true on timeout, the load will be
-      // retried on the next loop
-      console.warn('Inbox loading timed out')
-      yield put({type: 'chat:updateInboxComplete', payload: undefined})
-      break
-    }
-  }
-}
-
-function * _loadMoreMessages (action: LoadMoreMessages): SagaGenerator<any, any> {
-=======
 function * _loadMoreMessages (action: Constants.LoadMoreMessages): SagaGenerator<any, any> {
->>>>>>> a98e6c79
   const conversationIDKey = action.payload.conversationIDKey
 
   if (!conversationIDKey) {
