// @flow
import * as Constants from '../../constants/teams'
import * as I from 'immutable'
import type {ConversationIDKey} from '../../constants/chat'

function createNewTeam(
  name: string,
  rootPath: I.List<string>,
  sourceSubPath: I.List<string>,
  destSubPath: I.List<string>
) {
  return {payload: {name, rootPath, sourceSubPath, destSubPath}, type: 'teams:createNewTeam'}
}

function createNewTeamFromConversation(conversationIDKey: ConversationIDKey, name: string) {
  return {payload: {conversationIDKey, name}, type: 'teams:createNewTeamFromConversation'}
}

function createChannel(
  teamname: string,
  channelname: string,
  description: ?string,
  rootPath: I.List<string>,
  sourceSubPath: I.List<string>,
  destSubPath: I.List<string>
) {
  return {
    payload: {channelname, description, teamname, rootPath, sourceSubPath, destSubPath},
    type: 'teams:createChannel',
  }
}

function getChannels(teamname: string): Constants.GetChannels {
  return {payload: {teamname}, type: 'teams:getChannels'}
}

function getTeams(): Constants.GetTeams {
  return {payload: {}, type: 'teams:getTeams'}
}

function getDetails(teamname: string): Constants.GetDetails {
  return {payload: {teamname}, type: 'teams:getDetails'}
}

function toggleChannelMembership(teamname: string, channelname: string): Constants.ToggleChannelMembership {
  return {payload: {channelname, teamname}, type: 'teams:toggleChannelMembership'}
}

function saveChannelMembership(
  teamname: string,
  channelState: Constants.ChannelMembershipState
): Constants.SaveChannelMembership {
  return {payload: {channelState, teamname}, type: 'teams:saveChannelMembership'}
}

function addPeopleToTeam(
  teamname: string,
  role: string,
  sendChatNotification: boolean
): Constants.AddPeopleToTeam {
  return {payload: {role, teamname, sendChatNotification}, type: 'teams:addPeopleToTeam'}
}

function inviteToTeamByEmail(
  teamname: string,
  role: Constants.TeamRoleType,
  invitees: string
): Constants.InviteToTeamByEmail {
  return {payload: {invitees, role, teamname}, type: 'teams:inviteToTeamByEmail'}
}

function inviteToTeamByPhone(
  teamname: string,
  role: Constants.TeamRoleType,
  phoneNumber: string
): Constants.InviteToTeamByPhone {
  return {payload: {teamname, role, phoneNumber}, type: 'teams:inviteToTeamByPhone'}
}

function joinTeam(teamname: string): Constants.JoinTeam {
  return {payload: {teamname}, type: 'teams:joinTeam'}
}

function leaveTeam(teamname: string): Constants.LeaveTeam {
  return {payload: {teamname}, type: 'teams:leaveTeam'}
}

function makeTeamOpen(
  teamname: string,
  convertToOpen: boolean,
  defaultRole: Constants.TeamRoleType
): Constants.MakeTeamOpen {
  return {payload: {convertToOpen, defaultRole, teamname}, type: 'teams:makeTeamOpen'}
}

function addToTeam(
  name: string,
  email: string,
  username: string,
  role: Constants.TeamRoleType,
  sendChatNotification: boolean
): Constants.AddToTeam {
  return {payload: {name, email, username, role, sendChatNotification}, type: 'teams:addToTeam'}
}

function editTeamDescription(name: string, description: string): Constants.EditDescription {
  return {payload: {description, name}, type: 'teams:editDescription'}
}

function editMembership(
  name: string,
  username: string,
  role: Constants.TeamRoleType
): Constants.EditMembership {
  return {payload: {name, username, role}, type: 'teams:editMembership'}
}

function removeMember(email: string, name: string, username: string): Constants.RemoveMemberOrPendingInvite {
  return {payload: {email, name, username}, type: 'teams:removeMemberOrPendingInvite'}
}

function ignoreRequest(name: string, username: string): Constants.IgnoreRequest {
  return {payload: {name, username}, type: 'teams:ignoreRequest'}
}

function setPublicityAnyMember(teamname: string, enabled: boolean) {
  return {payload: {enabled, teamname}, type: 'teams:setPublicityAnyMember'}
}

function setPublicityMember(teamname: string, enabled: boolean) {
  return {payload: {enabled, teamname}, type: 'teams:setPublicityMember'}
}

function setPublicityTeam(teamname: string, enabled: boolean) {
  return {payload: {enabled, teamname}, type: 'teams:setPublicityTeam'}
}

function setChannelCreationError(channelCreationError: string): Constants.SetChannelCreationError {
  return {payload: {channelCreationError}, type: 'teams:setChannelCreationError'}
}

function setTeamCreationError(teamCreationError: string): Constants.SetTeamCreationError {
  return {payload: {teamCreationError}, type: 'teams:setTeamCreationError'}
}

function setTeamCreationPending(teamCreationPending: boolean): Constants.SetTeamCreationPending {
  return {payload: {teamCreationPending}, type: 'teams:setTeamCreationPending'}
}
function setTeamJoinError(teamJoinError: string): Constants.SetTeamJoinError {
  return {payload: {teamJoinError}, type: 'teams:setTeamJoinError'}
}

function setTeamJoinSuccess(teamJoinSuccess: boolean): Constants.SetTeamJoinSuccess {
  return {payload: {teamJoinSuccess}, type: 'teams:setTeamJoinSuccess'}
}

function setupTeamHandlers(): Constants.SetupTeamHandlers {
  return {payload: undefined, type: 'teams:setupTeamHandlers'}
}

function updateChannelName(
  conversationIDKey: ConversationIDKey,
  newChannelName: string
): Constants.UpdateChannelName {
  return {payload: {conversationIDKey, newChannelName}, type: 'teams:updateChannelName'}
}

function updateTopic(conversationIDKey: ConversationIDKey, newTopic: string): Constants.UpdateTopic {
  return {payload: {conversationIDKey, newTopic}, type: 'teams:updateTopic'}
}

function deleteChannel(conversationIDKey: ConversationIDKey): Constants.DeleteChannel {
  return {payload: {conversationIDKey}, type: 'teams:deleteChannel'}
}

function badgeAppForTeams(
  newTeamNames: Array<string>,
  newTeamAccessRequests: Array<string>
): Constants.BadgeAppForTeams {
  return {payload: {newTeamNames, newTeamAccessRequests}, type: 'teams:badgeAppForTeams'}
}

export {
  addPeopleToTeam,
  addToTeam,
  createChannel,
  createNewTeam,
  createNewTeamFromConversation,
  deleteChannel,
  editMembership,
  editTeamDescription,
  getChannels,
  getDetails,
  getTeams,
  ignoreRequest,
  inviteToTeamByEmail,
  inviteToTeamByPhone,
  joinTeam,
  leaveTeam,
  makeTeamOpen,
  removeMember,
  saveChannelMembership,
<<<<<<< HEAD
  setPublicityAnyMember,
=======
  setChannelCreationError,
>>>>>>> 8ba42f8e
  setPublicityMember,
  setPublicityTeam,
  setTeamCreationError,
  setTeamCreationPending,
  setTeamJoinError,
  setTeamJoinSuccess,
  setupTeamHandlers,
  toggleChannelMembership,
  updateChannelName,
  updateTopic,
  badgeAppForTeams,
}<|MERGE_RESOLUTION|>--- conflicted
+++ resolved
@@ -200,11 +200,8 @@
   makeTeamOpen,
   removeMember,
   saveChannelMembership,
-<<<<<<< HEAD
   setPublicityAnyMember,
-=======
   setChannelCreationError,
->>>>>>> 8ba42f8e
   setPublicityMember,
   setPublicityTeam,
   setTeamCreationError,
