// @flow
import map from 'lodash/map'
import keyBy from 'lodash/keyBy'
import last from 'lodash/last'
import * as I from 'immutable'
import * as Constants from '../../constants/teams'
import * as ChatConstants from '../../constants/chat'
import * as SearchConstants from '../../constants/search'
import * as ChatTypes from '../../constants/types/flow-types-chat'
import * as RPCTypes from '../../constants/types/flow-types'
import * as Saga from '../../util/saga'
import * as Creators from './creators'
import * as RouteTreeConstants from '../../constants/route-tree'
import * as ChatGen from '../chat-gen'
import engine from '../../engine'
import {replaceEntity} from '../entities'
import {usernameSelector} from '../../constants/selectors'
import {isMobile} from '../../constants/platform'
import {navigateTo} from '../route-tree'
import {chatTab, teamsTab} from '../../constants/tabs'
import openSMS from '../../util/sms'
import {createDecrementWaiting, createIncrementWaiting} from '../../actions/waiting-gen'
import {createGlobalError} from '../../actions/config-gen'
import {convertToError} from '../../util/errors'

import type {TypedState} from '../../constants/reducer'

const _createNewTeam = function*(action: Constants.CreateNewTeam) {
  const {payload: {name}} = action
  yield Saga.put(Creators.setTeamCreationError(''))
  yield Saga.put(Creators.setTeamCreationPending(true))
  try {
    yield Saga.call(RPCTypes.teamsTeamCreateRpcPromise, {
      name,
      sendChatNotification: true,
    })

    // No error if we get here.
    yield Saga.put(navigateTo([isMobile ? chatTab : teamsTab]))
  } catch (error) {
    yield Saga.put(Creators.setTeamCreationError(error.desc))
  } finally {
    yield Saga.put(Creators.setTeamCreationPending(false))
  }
}

const _joinTeam = function*(action: Constants.JoinTeam) {
  const {payload: {teamname}} = action
  yield Saga.all([Saga.put(Creators.setTeamJoinError('')), Saga.put(Creators.setTeamJoinSuccess(false))])
  try {
    yield Saga.call(RPCTypes.teamsTeamAcceptInviteOrRequestAccessRpcPromise, {
      tokenOrName: teamname,
    })

    // Success
    yield Saga.put(Creators.setTeamJoinSuccess(true))
  } catch (error) {
    yield Saga.put(Creators.setTeamJoinError(error.desc))
  }
}

const _leaveTeam = function(action: Constants.LeaveTeam) {
  const {payload: {teamname}} = action
  return Saga.call(RPCTypes.teamsTeamLeaveRpcPromise, {
    name: teamname,
    permanent: false,
  })
}

const _addPeopleToTeam = function*(action: Constants.AddPeopleToTeam) {
  const {payload: {role, teamname}} = action
  yield Saga.put(replaceEntity(['teams', 'teamNameToLoading'], I.Map([[teamname, true]])))
  const ids = yield Saga.select(SearchConstants.getUserInputItemIds, {searchKey: 'addToTeamSearch'})
  for (const id of ids) {
    yield Saga.call(RPCTypes.teamsTeamAddMemberRpcPromise, {
      name: teamname,
      email: '',
      username: id,
      role: role ? RPCTypes.teamsTeamRole[role] : RPCTypes.teamsTeamRole.none,
      sendChatNotification: true,
    })
  }
  yield Saga.put((dispatch: Dispatch) => dispatch(Creators.getDetails(teamname))) // getDetails will unset loading
}

const _inviteByEmail = function*(action: Constants.InviteToTeamByEmail) {
  const {payload: {invitees, role, teamname}} = action
  yield Saga.put(replaceEntity(['teams', 'teamNameToLoading'], I.Map([[teamname, true]])))
  yield Saga.put(
    replaceEntity(['teams', 'teamNameToLoadingInvites'], I.Map([[teamname, I.Map([[invitees, true]])]]))
  )
  try {
    yield Saga.call(RPCTypes.teamsTeamAddEmailsBulkRpcPromise, {
      name: teamname,
      emails: invitees,
      role: role ? RPCTypes.teamsTeamRole[role] : RPCTypes.teamsTeamRole.none,
    })
  } finally {
    // TODO handle error, but for now make sure loading is unset
    yield Saga.put((dispatch: Dispatch) => dispatch(Creators.getDetails(teamname))) // getDetails will unset loading
    yield Saga.put(replaceEntity(['teams', 'teamNameToLoadingInvites', teamname], I.Map([[invitees, false]])))
  }
}

const _addToTeam = function*(action: Constants.AddToTeam) {
  const {payload: {name, email, username, role, sendChatNotification}} = action
  yield Saga.put(replaceEntity(['teams', 'teamNameToLoading'], I.Map([[name, true]])))
  try {
    yield Saga.call(RPCTypes.teamsTeamAddMemberRpcPromise, {
      name,
      email,
      username,
      role: role ? RPCTypes.teamsTeamRole[role] : RPCTypes.teamsTeamRole.none,
      sendChatNotification,
    })
  } finally {
    // TODO handle error, but for now make sure loading is unset
    yield Saga.put((dispatch: Dispatch) => dispatch(Creators.getDetails(name))) // getDetails will unset loading
  }
}

const _editMembership = function*(action: Constants.EditMembership) {
  const {payload: {name, username, role}} = action
  yield Saga.put(replaceEntity(['teams', 'teamNameToLoading'], I.Map([[name, true]])))
  try {
    yield Saga.call(RPCTypes.teamsTeamEditMemberRpcPromise, {
      name,
      username,
      role: role ? RPCTypes.teamsTeamRole[role] : RPCTypes.teamsTeamRole.none,
    })
  } finally {
    yield Saga.put((dispatch: Dispatch) => dispatch(Creators.getDetails(name))) // getDetails will unset loading
  }
}

const _removeMemberOrPendingInvite = function*(action: Constants.RemoveMemberOrPendingInvite) {
  const {payload: {name, username, email}} = action

  yield Saga.put(
    replaceEntity(['teams', 'teamNameToLoadingInvites'], I.Map([[name, I.Map([[username || email, true]])]]))
  )

  // disallow call with both username & email
  if (!!username && !!email) {
    const errMsg = 'Supplied both email and username to removeMemberOrPendingInvite'
    console.error(errMsg)
    throw new Error(errMsg)
  }

  yield Saga.put(replaceEntity(['teams', 'teamNameToLoading'], I.Map([[name, true]])))
  try {
    yield Saga.call(RPCTypes.teamsTeamRemoveMemberRpcPromise, {email, name, username, inviteID: ''})
  } finally {
    yield Saga.put((dispatch: Dispatch) => dispatch(Creators.getDetails(name))) // getDetails will unset loading
    yield Saga.put(
      replaceEntity(
        ['teams', 'teamNameToLoadingInvites'],
        I.Map([[name, I.Map([[username || email, false]])]])
      )
    )
  }
}

const _inviteToTeamByPhone = function*(action: Constants.InviteToTeamByPhone) {
  const {payload: {teamname, phoneNumber}} = action
  yield Saga.put(
    replaceEntity(['teams', 'teamNameToLoadingInvites'], I.Map([[teamname, I.Map([[phoneNumber, true]])]]))
  )
  openSMS(phoneNumber, 'delicious seitan') // TODO replace with token from seitan call
  yield Saga.put(
    replaceEntity(['teams', 'teamNameToLoadingInvites'], I.Map([[teamname, I.Map([[phoneNumber, false]])]]))
  )
}

const _ignoreRequest = function*(action: Constants.IgnoreRequest) {
  const {payload: {name, username}} = action
  yield Saga.put(replaceEntity(['teams', 'teamNameToLoading'], I.Map([[name, true]])))
  try {
    yield Saga.call(RPCTypes.teamsTeamIgnoreRequestRpcPromise, {
      name,
      username,
    })
  } finally {
    // TODO handle error, but for now make sure loading is unset
    yield Saga.put((dispatch: Dispatch) => dispatch(Creators.getDetails(name))) // getDetails will unset loading
  }
}

function getPendingConvParticipants(state: TypedState, conversationIDKey: ChatConstants.ConversationIDKey) {
  if (!ChatConstants.isPendingConversationIDKey(conversationIDKey)) return null

  return state.chat.pendingConversations.get(conversationIDKey)
}

const _createNewTeamFromConversation = function*(
  action: Constants.CreateNewTeamFromConversation
): Saga.SagaGenerator<any, any> {
  const {payload: {conversationIDKey, name}} = action
  const me = yield Saga.select(usernameSelector)
  const inbox = yield Saga.select(ChatConstants.getInbox, conversationIDKey)
  let participants

  if (inbox) {
    participants = inbox.get('participants')
  } else {
    participants = yield Saga.select(getPendingConvParticipants, conversationIDKey)
  }

  if (participants) {
    yield Saga.put(Creators.setTeamCreationError(''))
    yield Saga.put(Creators.setTeamCreationPending(true))
    try {
      const createRes = yield Saga.call(RPCTypes.teamsTeamCreateRpcPromise, {
        name,
        sendChatNotification: true,
      })
      for (const username of participants.toArray()) {
        if (!createRes.creatorAdded || username !== me) {
          yield Saga.call(RPCTypes.teamsTeamAddMemberRpcPromise, {
            email: '',
            name,
            role: username === me ? RPCTypes.teamsTeamRole.admin : RPCTypes.teamsTeamRole.writer,
            sendChatNotification: true,
            username,
          })
        }
      }
      yield Saga.put(ChatGen.createSelectConversation({conversationIDKey: null}))
    } catch (error) {
      yield Saga.put(Creators.setTeamCreationError(error.desc))
    } finally {
      yield Saga.put(Creators.setTeamCreationPending(false))
    }
  }
}

const _getDetails = function*(action: Constants.GetDetails): Saga.SagaGenerator<any, any> {
  const teamname = action.payload.teamname
  yield Saga.put(replaceEntity(['teams', 'teamNameToLoading'], I.Map([[teamname, true]])))
  try {
<<<<<<< HEAD
    const results: RPCTypes.TeamDetails = yield Saga.call(RPCTypes.teamsTeamGetRpcPromise, {
      name: teamname,
      forceRepoll: false,
=======
    const details: RPCTypes.TeamDetails = yield Saga.call(RPCTypes.teamsTeamGetRpcPromise, {
      param: {
        name: teamname,
        forceRepoll: false,
      },
>>>>>>> 2e624701
    })

    const implicitAdminDetails: Array<
      RPCTypes.TeamMemberDetails
    > = (yield Saga.call(RPCTypes.teamsTeamImplicitAdminsRpcPromise, {
      param: {
        teamName: teamname,
      },
    })) || []
    const implicitAdminUsernames = I.Set(implicitAdminDetails.map(x => x.username))

    // Get requests to join
    const requests: RPCTypes.TeamJoinRequest[] = yield Saga.call(RPCTypes.teamsTeamListRequestsRpcPromise)
    requests.sort((a, b) => a.username.localeCompare(b.username))

    const requestMap = requests.reduce((reqMap, req) => {
      if (!reqMap[req.name]) {
        reqMap[req.name] = I.Set()
      }
      reqMap[req.name] = reqMap[req.name].add(Constants.makeRequestInfo({username: req.username}))
      return reqMap
    }, {})

    const infos = []
    let memberNames = I.Set()
    const types = ['admins', 'owners', 'readers', 'writers']
    const typeMap = {
      admins: 'admin',
      owners: 'owner',
      readers: 'reader',
      writers: 'writer',
    }
    types.forEach(type => {
      const members = details.members[type] || []
      members.forEach(({username}) => {
        infos.push(
          Constants.makeMemberInfo({
            type: typeMap[type],
            username,
          })
        )
        memberNames = memberNames.add(username)
      })
    })

    const invitesMap = map(details.annotatedActiveInvites, invite =>
      Constants.makeInviteInfo({
        email: invite.type.c === RPCTypes.teamsTeamInviteCategory.email ? invite.name : '',
        role: Constants.teamRoleByEnum[invite.role],
        username: invite.type.c === RPCTypes.teamsTeamInviteCategory.sbs
          ? `${invite.name}@${invite.type.sbs}`
          : '',
      })
    )

    // if we have no requests for this team, make sure we don't hold on to any old ones
    if (!requestMap[teamname]) {
      yield Saga.put(replaceEntity(['teams', 'teamNameToRequests'], I.Map([[teamname, I.Set()]])))
    }

    // Get publicity settings for this team.
    const publicity: RPCTypes.TeamAndMemberShowcase = yield Saga.call(
      RPCTypes.teamsGetTeamAndMemberShowcaseRpcPromise,
      {
        param: {
          name: teamname,
        },
      }
    )

    const publicityMap = {
      member: publicity.isMemberShowcased,
      team: publicity.teamShowcase.isShowcased,
    }

    yield Saga.all([
      Saga.put(replaceEntity(['teams', 'teamNameToMembers'], I.Map([[teamname, I.Set(infos)]]))),
      Saga.put(replaceEntity(['teams', 'teamNameToMemberUsernames'], I.Map([[teamname, memberNames]]))),
      Saga.put(
        replaceEntity(
          ['teams', 'teamNameToImplicitAdminUsernames'],
          I.Map([[teamname, implicitAdminUsernames]])
        )
      ),
      Saga.put(replaceEntity(['teams', 'teamNameToRequests'], I.Map(requestMap))),
      Saga.put(replaceEntity(['teams', 'teamNameToTeamSettings'], I.Map({[teamname]: details.settings}))),
      Saga.put(replaceEntity(['teams', 'teamNameToInvites'], I.Map([[teamname, I.Set(invitesMap)]]))),
      Saga.put(replaceEntity(['teams', 'teamNameToPublicitySettings'], I.Map({[teamname]: publicityMap}))),
    ])
  } finally {
    yield Saga.put(replaceEntity(['teams', 'teamNameToLoading'], I.Map([[teamname, false]])))
  }
}

const _changeOpenTeamSetting = function*({
  payload: {teamname, convertToOpen, defaultRole},
}: Constants.MakeTeamOpen) {
  const param: RPCTypes.TeamsTeamSetSettingsRpcParam = {
    name: teamname,
    settings: {
      joinAs: RPCTypes.teamsTeamRole[defaultRole],
      open: convertToOpen,
    },
  }

  yield Saga.call(RPCTypes.teamsTeamSetSettingsRpcPromise, param)
  yield Saga.put(Creators.getDetails(teamname))
}

function _getChannels(action: Constants.GetChannels) {
  const teamname = action.payload.teamname
  const waitingKey = {key: `getChannels:${teamname}`}
  return Saga.all([
    Saga.call(ChatTypes.localGetTLFConversationsLocalRpcPromise, {
      membersType: ChatTypes.commonConversationMembersType.team,
      tlfName: teamname,
      topicType: ChatTypes.commonTopicType.chat,
    }),
    Saga.identity(teamname),
    Saga.identity(waitingKey),
    Saga.put(createIncrementWaiting(waitingKey)),
  ])
}

function _afterGetChannels(
  [results, teamname, waitingKey]: [ChatTypes.GetTLFConversationsLocalRes, string, {|key: string|}]
) {
  const convIDs = []
  const convIDToChannelInfo = {}

  const convs = results.convs || []
  convs.forEach(conv => {
    const convID = ChatConstants.conversationIDToKey(conv.convID)
    convIDs.push(convID)
    convIDToChannelInfo[convID] = Constants.makeChannelInfo({
      channelname: conv.channel,
      description: conv.headline,
      participants: I.Set(conv.participants || []),
    })
  })

  return Saga.all([
    Saga.put(replaceEntity(['teams', 'teamNameToConvIDs'], I.Map([[teamname, I.Set(convIDs)]]))),
    Saga.put(replaceEntity(['teams', 'convIDToChannelInfo'], I.Map(convIDToChannelInfo))),
    Saga.put(createDecrementWaiting(waitingKey)),
  ])
}

const _getTeams = function*(action: Constants.GetTeams): Saga.SagaGenerator<any, any> {
  const username = yield Saga.select(usernameSelector)
  yield Saga.put(replaceEntity(['teams'], I.Map([['loaded', false]])))
  try {
    const results: RPCTypes.AnnotatedTeamList = yield Saga.call(RPCTypes.teamsTeamListRpcPromise, {
      all: false,
      includeImplicitTeams: false,
      userAssertion: username,
    })

    const teams = results.teams || []
    const teamnames = []
    const teammembercounts = {}
    teams.forEach(team => {
      teamnames.push(team.fqName)
      teammembercounts[team.fqName] = team.memberCount
    })

    yield Saga.put(
      replaceEntity(
        ['teams'],
        I.Map({teamnames: I.Set(teamnames), teammembercounts: I.Map(teammembercounts)})
      )
    )
  } finally {
    yield Saga.put(replaceEntity(['teams'], I.Map([['loaded', true]])))
  }
}

const _toggleChannelMembership = function*(
  action: Constants.ToggleChannelMembership
): Saga.SagaGenerator<any, any> {
  const {teamname, channelname} = action.payload
  const {conversationIDKey, participants, you} = yield Saga.select((state: TypedState) => {
    // TODO this is broken. channelnames are not unique
    const conversationIDKey = Constants.getConversationIDKeyFromChannelName(state, channelname)
    return {
      conversationIDKey,
      participants: conversationIDKey ? Constants.getParticipants(state, conversationIDKey) : I.Set(),
      you: usernameSelector(state),
    }
  })

  if (participants.get(you)) {
    yield Saga.call(ChatTypes.localLeaveConversationLocalRpcPromise, {
      convID: ChatConstants.keyToConversationID(conversationIDKey),
    })
  } else {
<<<<<<< HEAD
    yield Saga.call(ChatTypes.localJoinConversationLocalRpcPromise, {
      tlfName: teamname,
      topicName: channelname,
      topicType: ChatTypes.commonTopicType.chat,
      visibility: RPCTypes.commonTLFVisibility.private,
=======
    yield Saga.call(ChatTypes.localJoinConversationByIDLocalRpcPromise, {
      param: {
        convID: ChatConstants.keyToConversationID(conversationIDKey),
      },
>>>>>>> 2e624701
    })
  }

  // reload
  yield Saga.put(Creators.getChannels(teamname))
}

const _saveChannelMembership = function(
  {payload: {teamname, channelState}}: Constants.SaveChannelMembership,
  state: TypedState
) {
  const convIDs = Constants.getConvIdsFromTeamName(state, teamname)
  const channelnameToConvID = keyBy(convIDs.toArray(), c => Constants.getChannelNameFromConvID(state, c))
  const waitingKey = {key: `saveChannel:${teamname}`}

  const calls = map(channelState, (wantsToBeInChannel: boolean, channelname: string) => {
    if (wantsToBeInChannel) {
      return Saga.callAndWrap(ChatTypes.localJoinConversationLocalRpcPromise, {
        tlfName: teamname,
        topicName: channelname,
        topicType: ChatTypes.commonTopicType.chat,
        visibility: RPCTypes.commonTLFVisibility.private,
      })
    }
    return Saga.callAndWrap(ChatTypes.localLeaveConversationLocalRpcPromise, {
      convID: channelnameToConvID[channelname] &&
        ChatConstants.keyToConversationID(channelnameToConvID[channelname]),
    })
  })

  return Saga.all([
    Saga.all(calls),
    Saga.put(createIncrementWaiting(waitingKey)),
    Saga.identity(
      Saga.all([Saga.put(createDecrementWaiting(waitingKey)), Saga.put(Creators.getChannels(teamname))])
    ),
  ])
}

const _afterSaveChannelMembership = results => {
  const after = last(results)
  const [rpcs] = results

  // Display any errors from the rpcs
  const errs = rpcs
    .filter(r => r.type === 'err')
    .map(({payload}) => Saga.put(createGlobalError({globalError: convertToError(payload)})))
  return Saga.all([...errs, after])
}

function* _createChannel(action: Constants.CreateChannel) {
  const {payload: {channelname, description, teamname}} = action
  const result = yield Saga.call(ChatTypes.localNewConversationLocalRpcPromise, {
    identifyBehavior: RPCTypes.tlfKeysTLFIdentifyBehavior.chatGui,
    membersType: ChatTypes.commonConversationMembersType.team,
    tlfName: teamname,
    tlfVisibility: RPCTypes.commonTLFVisibility.private,
    topicType: ChatTypes.commonTopicType.chat,
    topicName: channelname,
  })

  const newConversationIDKey = result ? ChatConstants.conversationIDToKey(result.conv.info.id) : null
  if (!newConversationIDKey) {
    console.warn('No convoid from newConvoRPC')
    return null
  }

  // Select the new channel
  yield Saga.put(ChatGen.createSelectConversation({conversationIDKey: newConversationIDKey}))

  // If we were given a description, set it
  if (description) {
    yield Saga.call(ChatTypes.localPostHeadlineNonblockRpcPromise, {
      conversationID: result.conv.info.id,
      tlfName: teamname,
      tlfPublic: false,
      headline: description,
      clientPrev: 0,
      identifyBehavior: RPCTypes.tlfKeysTLFIdentifyBehavior.chatGui,
    })
  }
}

function* _setPublicityMember(action: Constants.SetPublicityMember) {
  const {payload: {enabled, teamname}} = action
  yield Saga.put(replaceEntity(['teams', 'teamNameToLoading'], I.Map([[teamname, true]])))
  yield Saga.call(RPCTypes.teamsSetTeamMemberShowcaseRpcPromise, {
    param: {
      isShowcased: enabled,
      name: teamname,
    },
  })
  // getDetails will unset loading and update the store with the new value
  yield Saga.put((dispatch: Dispatch) => dispatch(Creators.getDetails(teamname)))
}

function* _setPublicityTeam(action: Constants.SetPublicityTeam) {
  const {payload: {enabled, teamname}} = action
  yield Saga.put(replaceEntity(['teams', 'teamNameToLoading'], I.Map([[teamname, true]])))
  yield Saga.call(RPCTypes.teamsSetTeamShowcaseRpcPromise, {
    param: {
      isShowcased: enabled,
      name: teamname,
    },
  })
  // getDetails will unset loading and update the store with the new value
  yield Saga.put((dispatch: Dispatch) => dispatch(Creators.getDetails(teamname)))
}

function* _setupTeamHandlers(): Saga.SagaGenerator<any, any> {
  yield Saga.put((dispatch: Dispatch) => {
    engine().setIncomingHandler('keybase.1.NotifyTeam.teamChanged', () => {
      dispatch(Creators.getTeams())
    })
    engine().setIncomingHandler('keybase.1.NotifyTeam.teamDeleted', () => {
      dispatch(Creators.getTeams())
    })
    engine().setIncomingHandler('keybase.1.NotifyTeam.teamExit', () => {
      dispatch(Creators.getTeams())
    })
  })
}

function _updateTopic({payload: {conversationIDKey, newTopic}}: Constants.UpdateTopic, state: TypedState) {
  const teamname = Constants.getTeamNameFromConvID(state, conversationIDKey) || ''
  const waitingKey = {key: `updateTopic:${conversationIDKey}`}
  const param = {
    conversationID: ChatConstants.keyToConversationID(conversationIDKey),
    tlfName: teamname,
    tlfPublic: false,
    headline: newTopic,
    identifyBehavior: RPCTypes.tlfKeysTLFIdentifyBehavior.chatGui,
  }

  return Saga.all([
    Saga.put(createIncrementWaiting(waitingKey)),
    Saga.call(ChatTypes.localPostHeadlineRpcPromise, param),
    Saga.identity(
      Saga.all([Saga.put(createDecrementWaiting(waitingKey)), Saga.put(Creators.getChannels(teamname))])
    ),
  ])
}

function _updateChannelname(
  {payload: {conversationIDKey, newChannelName}}: Constants.UpdateChannelName,
  state: TypedState
) {
  const teamname = Constants.getTeamNameFromConvID(state, conversationIDKey) || ''
  const waitingKey = {key: `updateChannelName:${conversationIDKey}`}
  const param = {
    channelName: newChannelName,
    conversationID: ChatConstants.keyToConversationID(conversationIDKey),
    tlfName: teamname,
    tlfPublic: false,
    identifyBehavior: RPCTypes.tlfKeysTLFIdentifyBehavior.chatGui,
  }

  return Saga.all([
    Saga.put(createIncrementWaiting(waitingKey)),
    Saga.call(ChatTypes.localPostMetadataRpcPromise, param),
    Saga.identity(
      Saga.all([Saga.put(createDecrementWaiting(waitingKey)), Saga.put(Creators.getChannels(teamname))])
    ),
  ])
}

function* _deleteChannel({payload: {conversationIDKey}}): Saga.SagaGenerator<any, any> {
  const state: TypedState = yield Saga.select()
  const channelName = Constants.getChannelNameFromConvID(state, conversationIDKey)
  const teamname = Constants.getTeamNameFromConvID(state, conversationIDKey) || ''

  if (!channelName) {
    return
  }
  const param = {
    convID: ChatConstants.keyToConversationID(conversationIDKey),
    channelName,
  }

  yield Saga.call(ChatTypes.localDeleteConversationLocalRpcPromise, param)
  yield Saga.put(Creators.getChannels(teamname))
}

function* _badgeAppForTeams(action: Constants.BadgeAppForTeams) {
  const newTeams = I.Set(action.payload.newTeamNames || [])
  const newTeamRequests = I.List(action.payload.newTeamAccessRequests || [])
  // Call getTeams if new teams come in.
  // Covers the case when we're staring at the teams page so
  // we don't miss a notification we clear when we tab away
  const existingNewTeams = yield Saga.select((state: TypedState) =>
    state.entities.getIn(['teams', 'newTeams'], I.Set())
  )
  const existingNewTeamRequests = yield Saga.select((state: TypedState) =>
    state.entities.getIn(['teams', 'newTeamRequests'], I.List())
  )
  if (!newTeams.equals(existingNewTeams) || !newTeams.equals(existingNewTeamRequests)) {
    yield Saga.put(Creators.getTeams())
  }

  // getDetails for teams that have new access requests
  // Covers case where we have a badge appear on the requests
  // tab with no rows showing up
  const newTeamRequestsSet = I.Set(newTeamRequests)
  const existingNewTeamRequestsSet = I.Set(existingNewTeamRequests)
  const toLoad = newTeamRequestsSet.subtract(existingNewTeamRequestsSet)
  const loadingCalls = toLoad.map(teamname => Saga.put(Creators.getDetails(teamname)))
  yield Saga.all(loadingCalls.toArray())

  yield Saga.put(replaceEntity(['teams'], I.Map([['newTeams', newTeams]])))
  yield Saga.put(replaceEntity(['teams'], I.Map([['newTeamRequests', newTeamRequests]])))
}

let _wasOnTeamsTab = false
const _onTabChange = (action: RouteTreeConstants.SwitchTo) => {
  const list = I.List(action.payload.path)
  const root = list.first()

  if (root === teamsTab) {
    _wasOnTeamsTab = true
  } else if (_wasOnTeamsTab) {
    _wasOnTeamsTab = false
    // clear badges
<<<<<<< HEAD
    return Saga.call(RPCTypes.gregorDismissCategoryRpcPromise, {
      category: 'team.newly_added_to_team',
    })
=======
    return Saga.all([
      Saga.call(RPCTypes.gregorDismissCategoryRpcPromise, {
        param: {
          category: 'team.newly_added_to_team',
        },
      }),
      Saga.call(RPCTypes.gregorDismissCategoryRpcPromise, {
        param: {
          category: 'team.request_access',
        },
      }),
    ])
>>>>>>> 2e624701
  }
}

const teamsSaga = function*(): Saga.SagaGenerator<any, any> {
  yield Saga.safeTakeEveryPure('teams:leaveTeam', _leaveTeam)
  yield Saga.safeTakeEveryPure('teams:createNewTeam', _createNewTeam)
  yield Saga.safeTakeEvery('teams:makeTeamOpen', _changeOpenTeamSetting)
  yield Saga.safeTakeEvery('teams:joinTeam', _joinTeam)
  yield Saga.safeTakeEvery('teams:getDetails', _getDetails)
  yield Saga.safeTakeEvery('teams:createNewTeamFromConversation', _createNewTeamFromConversation)
  yield Saga.safeTakeEveryPure('teams:getChannels', _getChannels, _afterGetChannels)
  yield Saga.safeTakeEvery('teams:getTeams', _getTeams)
  yield Saga.safeTakeEvery('teams:toggleChannelMembership', _toggleChannelMembership)
  yield Saga.safeTakeEveryPure(
    'teams:saveChannelMembership',
    _saveChannelMembership,
    _afterSaveChannelMembership
  )
  yield Saga.safeTakeEvery('teams:createChannel', _createChannel)
  yield Saga.safeTakeEvery('teams:setupTeamHandlers', _setupTeamHandlers)
  yield Saga.safeTakeEvery('teams:addToTeam', _addToTeam)
  yield Saga.safeTakeEvery('teams:addPeopleToTeam', _addPeopleToTeam)
  yield Saga.safeTakeEvery('teams:inviteToTeamByEmail', _inviteByEmail)
  yield Saga.safeTakeEvery('teams:ignoreRequest', _ignoreRequest)
  yield Saga.safeTakeEvery('teams:editMembership', _editMembership)
  yield Saga.safeTakeEvery('teams:removeMemberOrPendingInvite', _removeMemberOrPendingInvite)
  yield Saga.safeTakeEveryPure('teams:updateTopic', _updateTopic, last)
  yield Saga.safeTakeEveryPure('teams:updateChannelName', _updateChannelname, last)
  yield Saga.safeTakeEvery('teams:deleteChannel', _deleteChannel)
  yield Saga.safeTakeEvery('teams:badgeAppForTeams', _badgeAppForTeams)
  yield Saga.safeTakeEveryPure(RouteTreeConstants.switchTo, _onTabChange)
  yield Saga.safeTakeEvery('teams:inviteToTeamByPhone', _inviteToTeamByPhone)
  yield Saga.safeTakeEvery('teams:setPublicityMember', _setPublicityMember)
  yield Saga.safeTakeEvery('teams:setPublicityTeam', _setPublicityTeam)
}

export default teamsSaga<|MERGE_RESOLUTION|>--- conflicted
+++ resolved
@@ -238,25 +238,15 @@
   const teamname = action.payload.teamname
   yield Saga.put(replaceEntity(['teams', 'teamNameToLoading'], I.Map([[teamname, true]])))
   try {
-<<<<<<< HEAD
-    const results: RPCTypes.TeamDetails = yield Saga.call(RPCTypes.teamsTeamGetRpcPromise, {
+    const details: RPCTypes.TeamDetails = yield Saga.call(RPCTypes.teamsTeamGetRpcPromise, {
       name: teamname,
       forceRepoll: false,
-=======
-    const details: RPCTypes.TeamDetails = yield Saga.call(RPCTypes.teamsTeamGetRpcPromise, {
-      param: {
-        name: teamname,
-        forceRepoll: false,
-      },
->>>>>>> 2e624701
     })
 
     const implicitAdminDetails: Array<
       RPCTypes.TeamMemberDetails
     > = (yield Saga.call(RPCTypes.teamsTeamImplicitAdminsRpcPromise, {
-      param: {
-        teamName: teamname,
-      },
+      teamName: teamname,
     })) || []
     const implicitAdminUsernames = I.Set(implicitAdminDetails.map(x => x.username))
 
@@ -313,9 +303,7 @@
     const publicity: RPCTypes.TeamAndMemberShowcase = yield Saga.call(
       RPCTypes.teamsGetTeamAndMemberShowcaseRpcPromise,
       {
-        param: {
-          name: teamname,
-        },
+        name: teamname,
       }
     )
 
@@ -445,18 +433,8 @@
       convID: ChatConstants.keyToConversationID(conversationIDKey),
     })
   } else {
-<<<<<<< HEAD
-    yield Saga.call(ChatTypes.localJoinConversationLocalRpcPromise, {
-      tlfName: teamname,
-      topicName: channelname,
-      topicType: ChatTypes.commonTopicType.chat,
-      visibility: RPCTypes.commonTLFVisibility.private,
-=======
     yield Saga.call(ChatTypes.localJoinConversationByIDLocalRpcPromise, {
-      param: {
-        convID: ChatConstants.keyToConversationID(conversationIDKey),
-      },
->>>>>>> 2e624701
+      convID: ChatConstants.keyToConversationID(conversationIDKey),
     })
   }
 
@@ -544,10 +522,8 @@
   const {payload: {enabled, teamname}} = action
   yield Saga.put(replaceEntity(['teams', 'teamNameToLoading'], I.Map([[teamname, true]])))
   yield Saga.call(RPCTypes.teamsSetTeamMemberShowcaseRpcPromise, {
-    param: {
-      isShowcased: enabled,
-      name: teamname,
-    },
+    isShowcased: enabled,
+    name: teamname,
   })
   // getDetails will unset loading and update the store with the new value
   yield Saga.put((dispatch: Dispatch) => dispatch(Creators.getDetails(teamname)))
@@ -557,10 +533,8 @@
   const {payload: {enabled, teamname}} = action
   yield Saga.put(replaceEntity(['teams', 'teamNameToLoading'], I.Map([[teamname, true]])))
   yield Saga.call(RPCTypes.teamsSetTeamShowcaseRpcPromise, {
-    param: {
-      isShowcased: enabled,
-      name: teamname,
-    },
+    isShowcased: enabled,
+    name: teamname,
   })
   // getDetails will unset loading and update the store with the new value
   yield Saga.put((dispatch: Dispatch) => dispatch(Creators.getDetails(teamname)))
@@ -679,24 +653,14 @@
   } else if (_wasOnTeamsTab) {
     _wasOnTeamsTab = false
     // clear badges
-<<<<<<< HEAD
-    return Saga.call(RPCTypes.gregorDismissCategoryRpcPromise, {
-      category: 'team.newly_added_to_team',
-    })
-=======
     return Saga.all([
       Saga.call(RPCTypes.gregorDismissCategoryRpcPromise, {
-        param: {
-          category: 'team.newly_added_to_team',
-        },
+        category: 'team.newly_added_to_team',
       }),
       Saga.call(RPCTypes.gregorDismissCategoryRpcPromise, {
-        param: {
-          category: 'team.request_access',
-        },
+        category: 'team.request_access',
       }),
     ])
->>>>>>> 2e624701
   }
 }
 
