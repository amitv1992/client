// @flow
import * as Constants from '../../constants/config'
import path from 'path'
import fs from 'fs'
import {
  installFuseStatusRpcPromise,
  installInstallFuseRpcPromise,
  installInstallKBFSRpcPromise,
  installUninstallKBFSRpcPromise,
  kbfsMountGetCurrentMountDirRpcPromise,
} from '../../constants/types/flow-types'
import {delay} from 'redux-saga'
import {call, put, select} from 'redux-saga/effects'
import electron, {shell} from 'electron'
import {isWindows} from '../../constants/platform'
import {ExitCodeFuseKextPermissionError} from '../../constants/favorite'
import {fuseStatus} from './index'
import {execFile} from 'child_process'

import type {
  FSInstallFuseFinished,
  FSInstallFuseResult,
  FSInstallKBFSResult,
  FSInstallKBFSFinished,
  FSOpen,
  FSOpenDefaultPath,
  FSFuseStatusUpdate,
  OpenInFileUI,
} from '../../constants/kbfs'
import type {SagaGenerator} from '../../constants/types/saga'
import type {InstallResult, UninstallResult} from '../../constants/types/flow-types'

// pathToURL takes path and converts to (file://) url.
// See https://github.com/sindresorhus/file-url
function pathToURL(path: string): string {
  path = path.replace(/\\/g, '/')

  // Windows drive letter must be prefixed with a slash
  if (path[0] !== '/') {
    path = '/' + path
  }

  return encodeURI('file://' + path).replace(/#/g, '%23')
}

function openInDefaultDirectory(openPath: string): Promise<*> {
  return new Promise((resolve, reject) => {
    // Paths in directories might be symlinks, so resolve using
    // realpath.
    // For example /keybase/private/gabrielh,chris gets redirected to
    // /keybase/private/chris,gabrielh.
    fs.realpath(openPath, (err, resolvedPath) => {
      if (err) {
        reject(new Error(`No realpath for ${openPath}: ${err}`))
        return
      }
      // Convert to URL for openExternal call.
      // We use openExternal instead of openItem because it
      // correctly focuses' the Finder, and also uses a newer
      // native API on macOS.
      const url = pathToURL(resolvedPath)
      console.log('Open URL (directory):', url)

      shell.openExternal(url, {}, err => {
        if (err) {
          reject(err)
          return
        }
        console.log('Opened directory:', openPath)
        resolve()
      })
    })
  })
}

function isDirectory(openPath: string): Promise<boolean> {
  return new Promise((resolve, reject) => {
    fs.stat(openPath, (err, stats) => {
      if (err) {
        reject(new Error(`Unable to open/stat file: ${openPath}`))
        return
      }
      if (stats.isFile()) {
        resolve(false)
      } else if (stats.isDirectory()) {
        resolve(true)
      } else {
        reject(new Error(`Unable to open: Not a file or directory`))
      }
    })
  })
}

function _open(openPath: string): Promise<*> {
  return new Promise((resolve, reject) => {
    isDirectory(openPath).then(isDir => {
      if (isDir && isWindows) {
        if (!shell.openItem(openPath)) {
          reject(new Error(`Unable to open item: ${openPath}`))
        }
      } else if (isDir) {
        openInDefaultDirectory(openPath).then(resolve, reject)
      } else {
        if (!shell.showItemInFolder(openPath)) {
          reject(new Error(`Unable to open item in folder: ${openPath}`))
        }
      }

      resolve()
    })
  })
}

function openInDefault(openPath: string): Promise<*> {
  console.log('openInDefault:', openPath)
  // Path resolve removes any ..
  openPath = path.resolve(openPath)
  // Paths MUST start with defaultKBFSPath
  if (!openPath.startsWith(Constants.defaultKBFSPath)) {
    throw new Error(`openInDefault requires ${Constants.defaultKBFSPath} prefix: ${openPath}`)
  }

  return _open(openPath)
}

<<<<<<< HEAD
function* fuseStatusSaga(): SagaGenerator<any, any> {
  const prevStatus = yield select(state => state.favorite.fuseStatus)

  const status = yield call(installFuseStatusRpcPromise)
  const action: FSFuseStatusUpdate = {payload: {prevStatus, status}, type: 'fs:fuseStatusUpdate'}
  yield put(action)
}

function* fuseStatusUpdateSaga({payload: {prevStatus, status}}: FSFuseStatusUpdate): SagaGenerator<any, any> {
  // If our kextStarted status changed, finish KBFS install
  if (status.kextStarted && prevStatus && !prevStatus.kextStarted) {
    yield call(installKBFSSaga)
  }
}

function* installFuseSaga(): SagaGenerator<any, any> {
  const result: InstallResult = yield call(installInstallFuseRpcPromise)
  const fuseResults = result && result.componentResults
    ? result.componentResults.filter(c => c.name === 'fuse')
    : []
  const kextPermissionError =
    fuseResults.length > 0 && fuseResults[0].exitCode === ExitCodeFuseKextPermissionError

  if (kextPermissionError) {
    // Add a small delay here, since on 10.13 the OS will be a little laggy
    // when showing a kext permission error.
    yield delay(1e3)
  }

  const resultAction: FSInstallFuseResult = {
    payload: {kextPermissionError},
    type: 'fs:installFuseResult',
  }
  yield put(resultAction)

  yield put(fuseStatus())

  const finishedAction: FSInstallFuseFinished = {payload: undefined, type: 'fs:installFuseFinished'}
  yield put(finishedAction)
}

// Invoking the cached installer package has to happen from the topmost process
// or it won't be visible to the user. The service also does this to support command line
// operations.
function installCachedDokan(): Promise<*> {
  return new Promise((resolve, reject) => {
    // $FlowIssue
    const regedit = require('regedit')
    regedit.list('HKCU\\SOFTWARE\\Microsoft\\Windows\\CurrentVersion\\Uninstall', (err, programKeys) => {
      if (err) {
        reject(err)
      } else {
        var programKeyNames =
          programKeys['HKCU\\SOFTWARE\\Microsoft\\Windows\\CurrentVersion\\Uninstall'].keys

        for (var keyName of programKeyNames) {
          var programKey = 'HKCU\\SOFTWARE\\Microsoft\\Windows\\CurrentVersion\\Uninstall\\' + keyName

          regedit.list(programKey, (err, program) => {
            if (err) {
              reject(err)
            } else {
              for (var p in program) {
                var vals = program[p]
                var displayName, publisher
                var modifyPath = ''
                for (var v in vals) {
                  if (vals[v]['DisplayName']) {
                    displayName = vals[v]['DisplayName'].value
                  }
                  if (vals[v]['Publisher']) {
                    publisher = vals[v]['Publisher'].value
                  }
                  if (vals[v]['ModifyPath']) {
                    modifyPath = vals[v]['ModifyPath'].value
                  }
                }
                if (displayName === 'Keybase' && publisher === 'Keybase, Inc.') {
                  // Remove double quotes - won't work otherwise
                  modifyPath = modifyPath.replace(/"/g, '')
                  // Remove /modify and send it in with the other arguments, below
                  modifyPath = modifyPath.replace(' /modify', '')
                  console.log(modifyPath)
                  execFile(modifyPath, [
                    '/modify',
                    'driver=1',
                    'modifyprompt=Press "Repair" to view files in Explorer',
                  ])
                  resolve()
                }
              }
            }
          })
        }
      }
    })
  })
}

function* installDokanSaga(): SagaGenerator<any, any> {
  yield call(installCachedDokan)
}

function waitForMount(attempt: number): Promise<*> {
  return new Promise((resolve, reject) => {
    // Read the KBFS path waiting for files to exist, which means it's mounted
    fs.readdir(Constants.defaultKBFSPath, (err, files) => {
      if (!err && files.length > 0) {
        resolve(true)
      } else if (attempt > 15) {
        reject(new Error(`${Constants.defaultKBFSPath} is unavailable. Please try again.`))
      } else {
        setTimeout(() => {
          waitForMount(attempt + 1).then(resolve, reject)
        }, 1000)
      }
    })
  })
}

function openDefaultPath(): Promise<*> {
  return openInDefault(Constants.defaultKBFSPath)
}

// Wait for /keybase to exist with files in it and then opens in Finder
function waitForMountAndOpen(): Promise<*> {
  return waitForMount(0).then(openDefaultPath)
}

function* waitForMountAndOpenSaga(): SagaGenerator<any, any> {
  const openAction: FSOpenDefaultPath = {payload: {opening: true}, type: 'fs:openDefaultPath'}
  yield put(openAction)
  try {
    yield call(waitForMountAndOpen)
  } finally {
    const openFinishedAction: FSOpenDefaultPath = {payload: {opening: false}, type: 'fs:openDefaultPath'}
    yield put(openFinishedAction)
  }
}

function* installKBFSSaga(): SagaGenerator<any, any> {
  const result: InstallResult = yield call(installInstallKBFSRpcPromise)
  const resultAction: FSInstallKBFSResult = {payload: {result}, type: 'fs:installKBFSResult'}
  yield put(resultAction)

  const openAction: FSOpenDefaultPath = {payload: {opening: true}, type: 'fs:openDefaultPath'}
  yield put(openAction)
  const finishedAction: FSInstallKBFSFinished = {payload: undefined, type: 'fs:installKBSFinished'}
  yield put(finishedAction)

  yield call(waitForMountAndOpenSaga)
}

function* uninstallKBFSSaga(): SagaGenerator<any, any> {
  const result: UninstallResult = yield call(installUninstallKBFSRpcPromise)
  yield put({payload: {result}, type: 'fs:uninstallKBFSResult'})

  // Restart since we had to uninstall KBFS and it's needed by the service (for chat)
  const app = electron.remote.app
  app.relaunch()
  app.exit(0)
}

function* openInWindows(openPath: string): SagaGenerator<any, any> {
=======
const openInWindows = function*(openPath: string): SagaGenerator<any, any> {
>>>>>>> c5fa1630
  if (!openPath.startsWith(Constants.defaultKBFSPath)) {
    throw new Error(`openInWindows requires ${Constants.defaultKBFSPath} prefix: ${openPath}`)
  }
  openPath = openPath.slice(Constants.defaultKBFSPath.length)

  let kbfsPath = yield select(state => state.config.kbfsPath)

  if (!kbfsPath) {
    throw new Error('No kbfsPath')
  }

  // On windows the path isn't /keybase
  if (kbfsPath === Constants.defaultKBFSPath) {
    // Get current mount
    kbfsPath = yield call(kbfsMountGetCurrentMountDirRpcPromise)

    if (!kbfsPath) {
      throw new Error('No kbfsPath (RPC)')
    }

    yield put({payload: {path: kbfsPath}, type: Constants.changeKBFSPath})
  }

  openPath = path.resolve(kbfsPath, openPath)
  // Check to make sure our resolved path starts with the kbfsPath
  // i.e. (not opening a folder outside kbfs)
  if (!openPath.startsWith(kbfsPath)) {
    throw new Error(`openInWindows requires ${kbfsPath} prefix: ${openPath}`)
  }

  yield call(_open, openPath)
}

const openSaga = function*(action: FSOpen): SagaGenerator<any, any> {
  const openPath = action.payload.path || Constants.defaultKBFSPath

  console.log('openInKBFS:', openPath)
  if (isWindows) {
    yield* openInWindows(openPath)
  } else {
    yield call(openInDefault, openPath)
  }
}

const openInFileUISaga = function*({payload: {path}}: OpenInFileUI): SagaGenerator<any, any> {
  yield call(_open, path)
}

export {
  fuseStatusSaga,
  fuseStatusUpdateSaga,
  installFuseSaga,
  installKBFSSaga,
  installDokanSaga,
  openInFileUISaga,
  openSaga,
  uninstallKBFSSaga,
}<|MERGE_RESOLUTION|>--- conflicted
+++ resolved
@@ -123,7 +123,6 @@
   return _open(openPath)
 }
 
-<<<<<<< HEAD
 function* fuseStatusSaga(): SagaGenerator<any, any> {
   const prevStatus = yield select(state => state.favorite.fuseStatus)
 
@@ -170,7 +169,6 @@
 // operations.
 function installCachedDokan(): Promise<*> {
   return new Promise((resolve, reject) => {
-    // $FlowIssue
     const regedit = require('regedit')
     regedit.list('HKCU\\SOFTWARE\\Microsoft\\Windows\\CurrentVersion\\Uninstall', (err, programKeys) => {
       if (err) {
@@ -288,9 +286,6 @@
 }
 
 function* openInWindows(openPath: string): SagaGenerator<any, any> {
-=======
-const openInWindows = function*(openPath: string): SagaGenerator<any, any> {
->>>>>>> c5fa1630
   if (!openPath.startsWith(Constants.defaultKBFSPath)) {
     throw new Error(`openInWindows requires ${Constants.defaultKBFSPath} prefix: ${openPath}`)
   }
