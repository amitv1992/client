// @flow
import * as Constants from '../../constants/config'
import path from 'path'
import fs from 'fs'
import {
  installFuseStatusRpcPromise,
  installInstallFuseRpcPromise,
  installInstallKBFSRpcPromise,
  installUninstallKBFSRpcPromise,
  kbfsMountGetCurrentMountDirRpcPromise,
} from '../../constants/types/flow-types'
import {delay} from 'redux-saga'
import {call, put, select} from 'redux-saga/effects'
import electron, {shell} from 'electron'
import {isWindows} from '../../constants/platform'
import {ExitCodeFuseKextPermissionError} from '../../constants/favorite'
import {fuseStatus} from './index'

import type {
  FSInstallFuseFinished,
  FSInstallFuseResult,
  FSInstallKBFSResult,
  FSInstallKBFSFinished,
  FSOpen,
  FSOpenDefaultPath,
  FSFuseStatusUpdate,
  OpenInFileUI,
} from '../../constants/kbfs'
import type {SagaGenerator} from '../../constants/types/saga'
import type {InstallResult, UninstallResult} from '../../constants/types/flow-types'
<<<<<<< HEAD
import {execFile} from 'child_process'
=======
>>>>>>> dd49dc50

// pathToURL takes path and converts to (file://) url.
// See https://github.com/sindresorhus/file-url
function pathToURL(path: string): string {
  path = path.replace(/\\/g, '/')

  // Windows drive letter must be prefixed with a slash
  if (path[0] !== '/') {
    path = '/' + path
  }

  return encodeURI('file://' + path).replace(/#/g, '%23')
}

function openInDefaultDirectory(openPath: string): Promise<*> {
  return new Promise((resolve, reject) => {
    // Paths in directories might be symlinks, so resolve using
    // realpath.
    // For example /keybase/private/gabrielh,chris gets redirected to
    // /keybase/private/chris,gabrielh.
    fs.realpath(openPath, (err, resolvedPath) => {
      if (err) {
        reject(new Error(`No realpath for ${openPath}: ${err}`))
        return
      }
      // Convert to URL for openExternal call.
      // We use openExternal instead of openItem because it
      // correctly focuses' the Finder, and also uses a newer
      // native API on macOS.
      const url = pathToURL(resolvedPath)
      console.log('Open URL (directory):', url)

      shell.openExternal(url, {}, err => {
        if (err) {
          reject(err)
          return
        }
        console.log('Opened directory:', openPath)
        resolve()
      })
    })
  })
}

function isDirectory(openPath: string): Promise<boolean> {
  return new Promise((resolve, reject) => {
    fs.stat(openPath, (err, stats) => {
      if (err) {
        reject(new Error(`Unable to open/stat file: ${openPath}`))
        return
      }
      if (stats.isFile()) {
        resolve(false)
      } else if (stats.isDirectory()) {
        resolve(true)
      } else {
        reject(new Error(`Unable to open: Not a file or directory`))
      }
    })
  })
}

function _open(openPath: string): Promise<*> {
  return new Promise((resolve, reject) => {
    isDirectory(openPath).then(isDir => {
      if (isDir && isWindows) {
        if (!shell.openItem(openPath)) {
          reject(new Error(`Unable to open item: ${openPath}`))
        }
      } else if (isDir) {
        openInDefaultDirectory(openPath).then(resolve, reject)
      } else {
        if (!shell.showItemInFolder(openPath)) {
          reject(new Error(`Unable to open item in folder: ${openPath}`))
        }
      }

      resolve()
    })
  })
}

function openInDefault(openPath: string): Promise<*> {
  console.log('openInDefault:', openPath)
  // Path resolve removes any ..
  openPath = path.resolve(openPath)
  // Paths MUST start with defaultKBFSPath
  if (!openPath.startsWith(Constants.defaultKBFSPath)) {
    throw new Error(`openInDefault requires ${Constants.defaultKBFSPath} prefix: ${openPath}`)
  }

  return _open(openPath)
}

function* fuseStatusSaga(): SagaGenerator<any, any> {
  const prevStatus = yield select(state => state.favorite.fuseStatus)

  const status = yield call(installFuseStatusRpcPromise)
  const action: FSFuseStatusUpdate = {payload: {prevStatus, status}, type: 'fs:fuseStatusUpdate'}
  yield put(action)
}

function* fuseStatusUpdateSaga({payload: {prevStatus, status}}: FSFuseStatusUpdate): SagaGenerator<any, any> {
  // If our kextStarted status changed, finish KBFS install
  if (status.kextStarted && prevStatus && !prevStatus.kextStarted) {
    yield call(installKBFSSaga)
  }
}

<<<<<<< HEAD
function installCachedDokan(): Promise<*> {
  return new Promise((resolve, reject) => {
    const regedit = require('regedit')
    regedit.list('HKCU\\SOFTWARE\\Microsoft\\Windows\\CurrentVersion\\Uninstall', (err, programKeys) => {
      if (err) {
        reject(err)
      } else {
        var programKeyNames =
          programKeys['HKCU\\SOFTWARE\\Microsoft\\Windows\\CurrentVersion\\Uninstall'].keys

        for (var keyName of programKeyNames) {
          var programKey = 'HKCU\\SOFTWARE\\Microsoft\\Windows\\CurrentVersion\\Uninstall\\' + keyName

          regedit.list(programKey, (err, program) => {
            if (err) {
              reject(err)
            } else {
              for (var p in program) {
                var vals = program[p]
                var displayName, publisher
                var modifyPath = ''
                for (var v in vals) {
                  if (vals[v]['DisplayName']) {
                    displayName = vals[v]['DisplayName'].value
                  }
                  if (vals[v]['Publisher']) {
                    publisher = vals[v]['Publisher'].value
                  }
                  if (vals[v]['ModifyPath']) {
                    modifyPath = vals[v]['ModifyPath'].value
                  }
                }
                if (displayName === 'Keybase' && publisher === 'Keybase, Inc.') {
                  modifyPath = modifyPath.replace(/"/g, '')
                  modifyPath = modifyPath.replace(' /modify', '')
                  console.log(modifyPath)
                  execFile(modifyPath, [
                    '/modify',
                    'driver=1',
                    'modifyprompt=Click "Repair" to view files in Explorer',
                  ])
                  resolve()
                }
              }
            }
          })
        }
      }
    })
  })
}

function* installDokanSaga(): SagaGenerator<any, any> {
  yield call(installCachedDokan)
}

=======
>>>>>>> dd49dc50
function* installFuseSaga(): SagaGenerator<any, any> {
  const result: InstallResult = yield call(installInstallFuseRpcPromise)
  const fuseResults = result && result.componentResults
    ? result.componentResults.filter(c => c.name === 'fuse')
    : []
  const kextPermissionError =
    fuseResults.length > 0 && fuseResults[0].exitCode === ExitCodeFuseKextPermissionError

  if (kextPermissionError) {
    // Add a small delay here, since on 10.13 the OS will be a little laggy
    // when showing a kext permission error.
    yield delay(1e3)
  }

  const resultAction: FSInstallFuseResult = {
    payload: {kextPermissionError},
    type: 'fs:installFuseResult',
  }
  yield put(resultAction)

  yield put(fuseStatus())

  const finishedAction: FSInstallFuseFinished = {payload: undefined, type: 'fs:installFuseFinished'}
  yield put(finishedAction)
}

function waitForMount(attempt: number): Promise<*> {
  return new Promise((resolve, reject) => {
    // Read the KBFS path waiting for files to exist, which means it's mounted
    fs.readdir(Constants.defaultKBFSPath, (err, files) => {
      if (!err && files.length > 0) {
        resolve(true)
      } else if (attempt > 15) {
        reject(new Error(`${Constants.defaultKBFSPath} is unavailable. Please try again.`))
      } else {
        setTimeout(() => {
          waitForMount(attempt + 1).then(resolve, reject)
        }, 1000)
      }
    })
  })
}

function openDefaultPath(): Promise<*> {
  return openInDefault(Constants.defaultKBFSPath)
}

// Wait for /keybase to exist with files in it and then opens in Finder
function waitForMountAndOpen(): Promise<*> {
  return waitForMount(0).then(openDefaultPath)
}

function* waitForMountAndOpenSaga(): SagaGenerator<any, any> {
  const openAction: FSOpenDefaultPath = {payload: {opening: true}, type: 'fs:openDefaultPath'}
  yield put(openAction)
  try {
    yield call(waitForMountAndOpen)
  } finally {
    const openFinishedAction: FSOpenDefaultPath = {payload: {opening: false}, type: 'fs:openDefaultPath'}
    yield put(openFinishedAction)
  }
}

function* installKBFSSaga(): SagaGenerator<any, any> {
  const result: InstallResult = yield call(installInstallKBFSRpcPromise)
  const resultAction: FSInstallKBFSResult = {payload: {result}, type: 'fs:installKBFSResult'}
  yield put(resultAction)

  const openAction: FSOpenDefaultPath = {payload: {opening: true}, type: 'fs:openDefaultPath'}
  yield put(openAction)
  const finishedAction: FSInstallKBFSFinished = {payload: undefined, type: 'fs:installKBSFinished'}
  yield put(finishedAction)

  yield call(waitForMountAndOpenSaga)
}

function* uninstallKBFSSaga(): SagaGenerator<any, any> {
  const result: UninstallResult = yield call(installUninstallKBFSRpcPromise)
  yield put({payload: {result}, type: 'fs:uninstallKBFSResult'})

  // Restart since we had to uninstall KBFS and it's needed by the service (for chat)
  const app = electron.remote.app
  app.relaunch()
  app.exit(0)
}

function* openInWindows(openPath: string): SagaGenerator<any, any> {
  if (!openPath.startsWith(Constants.defaultKBFSPath)) {
    throw new Error(`openInWindows requires ${Constants.defaultKBFSPath} prefix: ${openPath}`)
  }
  openPath = openPath.slice(Constants.defaultKBFSPath.length)

  let kbfsPath = yield select(state => state.config.kbfsPath)

  if (!kbfsPath) {
    throw new Error('No kbfsPath')
  }

  // On windows the path isn't /keybase
  if (kbfsPath === Constants.defaultKBFSPath) {
    // Get current mount
    kbfsPath = yield call(kbfsMountGetCurrentMountDirRpcPromise)

    if (!kbfsPath) {
      throw new Error('No kbfsPath (RPC)')
    }

    yield put({payload: {path: kbfsPath}, type: Constants.changeKBFSPath})
  }

  openPath = path.resolve(kbfsPath, openPath)
  // Check to make sure our resolved path starts with the kbfsPath
  // i.e. (not opening a folder outside kbfs)
  if (!openPath.startsWith(kbfsPath)) {
    throw new Error(`openInWindows requires ${kbfsPath} prefix: ${openPath}`)
  }

  yield call(_open, openPath)
}

function* openSaga(action: FSOpen): SagaGenerator<any, any> {
  const openPath = action.payload.path || Constants.defaultKBFSPath

  console.log('openInKBFS:', openPath)
  if (isWindows) {
    yield* openInWindows(openPath)
  } else {
    yield call(openInDefault, openPath)
  }
}

function* openInFileUISaga({payload: {path}}: OpenInFileUI): SagaGenerator<any, any> {
  yield call(_open, path)
}

export {
  fuseStatusSaga,
  fuseStatusUpdateSaga,
  installFuseSaga,
<<<<<<< HEAD
  installDokanSaga,
=======
>>>>>>> dd49dc50
  installKBFSSaga,
  openInFileUISaga,
  openSaga,
  uninstallKBFSSaga,
}<|MERGE_RESOLUTION|>--- conflicted
+++ resolved
@@ -28,10 +28,6 @@
 } from '../../constants/kbfs'
 import type {SagaGenerator} from '../../constants/types/saga'
 import type {InstallResult, UninstallResult} from '../../constants/types/flow-types'
-<<<<<<< HEAD
-import {execFile} from 'child_process'
-=======
->>>>>>> dd49dc50
 
 // pathToURL takes path and converts to (file://) url.
 // See https://github.com/sindresorhus/file-url
@@ -141,65 +137,6 @@
   }
 }
 
-<<<<<<< HEAD
-function installCachedDokan(): Promise<*> {
-  return new Promise((resolve, reject) => {
-    const regedit = require('regedit')
-    regedit.list('HKCU\\SOFTWARE\\Microsoft\\Windows\\CurrentVersion\\Uninstall', (err, programKeys) => {
-      if (err) {
-        reject(err)
-      } else {
-        var programKeyNames =
-          programKeys['HKCU\\SOFTWARE\\Microsoft\\Windows\\CurrentVersion\\Uninstall'].keys
-
-        for (var keyName of programKeyNames) {
-          var programKey = 'HKCU\\SOFTWARE\\Microsoft\\Windows\\CurrentVersion\\Uninstall\\' + keyName
-
-          regedit.list(programKey, (err, program) => {
-            if (err) {
-              reject(err)
-            } else {
-              for (var p in program) {
-                var vals = program[p]
-                var displayName, publisher
-                var modifyPath = ''
-                for (var v in vals) {
-                  if (vals[v]['DisplayName']) {
-                    displayName = vals[v]['DisplayName'].value
-                  }
-                  if (vals[v]['Publisher']) {
-                    publisher = vals[v]['Publisher'].value
-                  }
-                  if (vals[v]['ModifyPath']) {
-                    modifyPath = vals[v]['ModifyPath'].value
-                  }
-                }
-                if (displayName === 'Keybase' && publisher === 'Keybase, Inc.') {
-                  modifyPath = modifyPath.replace(/"/g, '')
-                  modifyPath = modifyPath.replace(' /modify', '')
-                  console.log(modifyPath)
-                  execFile(modifyPath, [
-                    '/modify',
-                    'driver=1',
-                    'modifyprompt=Click "Repair" to view files in Explorer',
-                  ])
-                  resolve()
-                }
-              }
-            }
-          })
-        }
-      }
-    })
-  })
-}
-
-function* installDokanSaga(): SagaGenerator<any, any> {
-  yield call(installCachedDokan)
-}
-
-=======
->>>>>>> dd49dc50
 function* installFuseSaga(): SagaGenerator<any, any> {
   const result: InstallResult = yield call(installInstallFuseRpcPromise)
   const fuseResults = result && result.componentResults
@@ -339,10 +276,6 @@
   fuseStatusSaga,
   fuseStatusUpdateSaga,
   installFuseSaga,
-<<<<<<< HEAD
-  installDokanSaga,
-=======
->>>>>>> dd49dc50
   installKBFSSaga,
   openInFileUISaga,
   openSaga,
