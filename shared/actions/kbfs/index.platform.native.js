--- conflicted
+++ resolved
@@ -9,27 +9,10 @@
 
 function* installFuseSaga(): SagaGenerator<any, any> {}
 
-<<<<<<< HEAD
-function* installDokanSaga(): SagaGenerator<any, any> {}
-
-=======
->>>>>>> dd49dc50
 function* installKBFSSaga(): SagaGenerator<any, any> {}
 
 function* openSaga(action: FSOpen): SagaGenerator<any, any> {}
 
 function* openInFileUISaga(action: OpenInFileUI): SagaGenerator<any, any> {}
 
-<<<<<<< HEAD
-export {
-  fuseStatusSaga,
-  fuseStatusUpdateSaga,
-  installFuseSaga,
-  installDokanSaga,
-  installKBFSSaga,
-  openInFileUISaga,
-  openSaga,
-}
-=======
-export {fuseStatusSaga, fuseStatusUpdateSaga, installFuseSaga, installKBFSSaga, openInFileUISaga, openSaga}
->>>>>>> dd49dc50
+export {fuseStatusSaga, fuseStatusUpdateSaga, installFuseSaga, installKBFSSaga, openInFileUISaga, openSaga}