// @flow
import * as Constants from '../../constants/kbfs'
import {call, put} from 'redux-saga/effects'
import {fsListRpcPromise} from '../../constants/types/flow-types'
import {
  fuseStatusSaga,
  fuseStatusUpdateSaga,
  installFuseSaga,
  installKBFSSaga,
  installDokanSaga,
  openSaga,
  openInFileUISaga,
  uninstallKBFSSaga,
} from './index.platform'
import {safeTakeLatest, safeTakeEvery} from '../../util/saga'

import type {
  FSClearFuseInstall,
  FSFuseStatus,
  FSInstallFuse,
  FSInstallKBFS,
  FSList,
  FSListed,
  FSOpen,
  FSUninstallKBFS,
} from '../../constants/kbfs'
import type {ListResult} from '../../constants/types/flow-types'
import type {SagaGenerator} from '../../constants/types/saga'
import {isWindows} from '../../constants/platform'

function fsList(path: string): FSList {
  return {payload: {path}, type: Constants.fsList}
}

function openInKBFS(path: string = ''): FSOpen {
  return {payload: {path}, type: Constants.fsOpen}
}

const _listSaga = function*(action: FSList): SagaGenerator<any, any> {
  try {
    const result: ?ListResult = yield call(fsListRpcPromise, {param: {path: action.payload.path}})

    if (result) {
      console.log('fs.List: ', result)
      const listAction: FSListed = {payload: result, type: Constants.fsListed}
      yield put(listAction)
    }
  } catch (error) {
    const listAction: FSListed = {error: true, payload: error, type: Constants.fsListed}
    yield put(listAction)
  }
}

<<<<<<< HEAD
function fuseStatus(): FSFuseStatus {
  return {payload: undefined, type: 'fs:fuseStatus'}
}

function installFuse(): FSInstallFuse {
  return {payload: undefined, type: 'fs:installFuse'}
}

function installKBFS(): FSInstallKBFS {
  return {payload: undefined, type: 'fs:installKBFS'}
}

function uninstallKBFS(): FSUninstallKBFS {
  return {payload: undefined, type: 'fs:uninstallKBFS'}
}

function clearFuseInstall(): FSClearFuseInstall {
  return {payload: undefined, type: 'fs:clearFuseInstall'}
}

function* kbfsSaga(): SagaGenerator<any, any> {
=======
const kbfsSaga = function*(): SagaGenerator<any, any> {
>>>>>>> c5fa1630
  yield safeTakeLatest(Constants.fsList, _listSaga)
  yield safeTakeEvery(Constants.fsOpen, openSaga)
  yield safeTakeEvery('fs:openInFileUI', openInFileUISaga)
  yield safeTakeLatest('fs:fuseStatus', fuseStatusSaga)
  yield safeTakeLatest('fs:fuseStatusUpdate', fuseStatusUpdateSaga)
  yield safeTakeLatest('fs:installFuse', installFuseSaga)
  if (isWindows) {
    yield safeTakeLatest('fs:installFuse', installDokanSaga)
  } else {
    yield safeTakeLatest('fs:installFuse', installFuseSaga)
  }
  yield safeTakeLatest('fs:installKBFS', installKBFSSaga)
  yield safeTakeLatest('fs:uninstallKBFS', uninstallKBFSSaga)
}

export default kbfsSaga
export {clearFuseInstall, fsList, fuseStatus, installFuse, installKBFS, openInKBFS, uninstallKBFS}<|MERGE_RESOLUTION|>--- conflicted
+++ resolved
@@ -51,7 +51,6 @@
   }
 }
 
-<<<<<<< HEAD
 function fuseStatus(): FSFuseStatus {
   return {payload: undefined, type: 'fs:fuseStatus'}
 }
@@ -73,9 +72,6 @@
 }
 
 function* kbfsSaga(): SagaGenerator<any, any> {
-=======
-const kbfsSaga = function*(): SagaGenerator<any, any> {
->>>>>>> c5fa1630
   yield safeTakeLatest(Constants.fsList, _listSaga)
   yield safeTakeEvery(Constants.fsOpen, openSaga)
   yield safeTakeEvery('fs:openInFileUI', openInFileUISaga)
