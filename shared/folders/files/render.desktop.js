--- conflicted
+++ resolved
@@ -97,11 +97,7 @@
         }}
       >
         {intersperseFn(
-<<<<<<< HEAD
           i => <Divider key={i} />,
-=======
-          i => <Divider key={i} theme={theme} backgroundColor={null} color={null} />,
->>>>>>> d8244040
           youCanUnlock.map(device => (
             <ListItem
               key={device.name}
