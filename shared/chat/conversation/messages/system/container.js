// @flow
import * as Constants from '../../../../constants/chat'
import SystemNotice from '.'
import createCachedSelector from 're-reselect'
import {connect} from 'react-redux'
<<<<<<< HEAD
import {navigateTo, switchTo} from '../../../../actions/route-tree'
import {teamsTab} from '../../../../constants/tabs'
import {isMobile} from '../../../../constants/platform'
import {createShowUserProfile} from '../../../../actions/profile-gen'
import {getProfile} from '../../../../actions/tracker'
=======
>>>>>>> 03fd1f2b

import type {TypedState} from '../../../../constants/reducer'
import type {OwnProps} from './container'

const getDetails = createCachedSelector(
  [Constants.getMessageFromMessageKey, Constants.getYou, Constants.getFollowingMap],
  (message: Constants.SystemMessage, you: string, following: {[key: string]: ?boolean}) => ({
    following: !!following[message.author],
    message,
    you,
  })
)((state, messageKey) => messageKey)

const mapStateToProps = (state: TypedState, {messageKey}: OwnProps) => getDetails(state, messageKey)

<<<<<<< HEAD
const mapDispatchToProps = (dispatch: Dispatch) => ({
  _onManageChannels: (teamname: string) => {
    dispatch(navigateTo([{props: {teamname}, selected: 'manageChannels'}], [teamsTab]))
    dispatch(switchTo([teamsTab]))
  },
  onUsernameClicked: (username: string) => {
    isMobile ? dispatch(createShowUserProfile({username})) : dispatch(getProfile(username, true, true))
  },
})

const mergeProps = (stateProps: StateProps, dispatchProps: DispatchProps) => ({
  ...stateProps,
  onManageChannels: () => dispatchProps._onManageChannels(stateProps.teamname),
  onUsernameClicked: dispatchProps.onUsernameClicked,
})
=======
const mapDispatchToProps = () => {}
>>>>>>> 03fd1f2b

export default connect(mapStateToProps, mapDispatchToProps)(SystemNotice)<|MERGE_RESOLUTION|>--- conflicted
+++ resolved
@@ -3,14 +3,6 @@
 import SystemNotice from '.'
 import createCachedSelector from 're-reselect'
 import {connect} from 'react-redux'
-<<<<<<< HEAD
-import {navigateTo, switchTo} from '../../../../actions/route-tree'
-import {teamsTab} from '../../../../constants/tabs'
-import {isMobile} from '../../../../constants/platform'
-import {createShowUserProfile} from '../../../../actions/profile-gen'
-import {getProfile} from '../../../../actions/tracker'
-=======
->>>>>>> 03fd1f2b
 
 import type {TypedState} from '../../../../constants/reducer'
 import type {OwnProps} from './container'
@@ -26,24 +18,6 @@
 
 const mapStateToProps = (state: TypedState, {messageKey}: OwnProps) => getDetails(state, messageKey)
 
-<<<<<<< HEAD
-const mapDispatchToProps = (dispatch: Dispatch) => ({
-  _onManageChannels: (teamname: string) => {
-    dispatch(navigateTo([{props: {teamname}, selected: 'manageChannels'}], [teamsTab]))
-    dispatch(switchTo([teamsTab]))
-  },
-  onUsernameClicked: (username: string) => {
-    isMobile ? dispatch(createShowUserProfile({username})) : dispatch(getProfile(username, true, true))
-  },
-})
-
-const mergeProps = (stateProps: StateProps, dispatchProps: DispatchProps) => ({
-  ...stateProps,
-  onManageChannels: () => dispatchProps._onManageChannels(stateProps.teamname),
-  onUsernameClicked: dispatchProps.onUsernameClicked,
-})
-=======
 const mapDispatchToProps = () => {}
->>>>>>> 03fd1f2b
 
 export default connect(mapStateToProps, mapDispatchToProps)(SystemNotice)