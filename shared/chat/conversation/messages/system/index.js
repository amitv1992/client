--- conflicted
+++ resolved
@@ -18,14 +18,9 @@
 const SystemNotice = ({channelname, message, onManageChannels, you}: Props) => (
   <UserNotice style={{marginTop: globalMargins.small}} username={message.author} bgColor={globalColors.blue4}>
     <Text type="BodySmallSemibold" backgroundMode="Announcements" style={{color: globalColors.black_40}}>
-<<<<<<< HEAD
-      {formatTimeForMessages(message.timestamp)}:
-      {' '}
-=======
       {formatTimeForMessages(message.timestamp)}
     </Text>
     <Text type="BodySmallSemibold" backgroundMode="Announcements" style={{color: globalColors.black_40}}>
->>>>>>> fcfc0417
       {message.author === you ? 'You' : message.author}
       {' '}
       {message.message.stringValue()}
