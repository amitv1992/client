--- conflicted
+++ resolved
@@ -1,10 +1,6 @@
 // @flow
 import * as React from 'react'
-<<<<<<< HEAD
-import {Box, ClickableBox, Avatar, Text, Usernames, Icon} from '../../../common-adapters'
-=======
-import {Box, ClickableBox, Avatar, Text, Usernames, Divider} from '../../../common-adapters'
->>>>>>> 3bca0034
+import {Box, ClickableBox, Avatar, Text, Usernames} from '../../../common-adapters'
 import {globalStyles, globalMargins} from '../../../styles'
 import {isMobile} from '../../../constants/platform'
 
@@ -45,10 +41,6 @@
                 {fullname}
               </Text>
             </Box>
-<<<<<<< HEAD
-=======
-            {index < arr.length - 1 ? <Divider style={{marginLeft: 48}} /> : null}
->>>>>>> 3bca0034
           </Box>
         </ClickableBox>
       )
