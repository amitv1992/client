--- conflicted
+++ resolved
@@ -8,50 +8,35 @@
 const YouRekey = ({onEnterPaperkey, onBack}: Props) => {
   const bannerEl = (
     <Box style={{...globalStyles.flexBoxRow, backgroundColor: globalColors.red, justifyContent: 'center'}}>
-      <Text backgroundMode='Terminal' style={{paddingBottom: 8, paddingLeft: 24, paddingRight: 24, paddingTop: 8}} type='BodySemibold'>This conversation needs to be rekeyed.</Text>
+      <Text
+        backgroundMode="Terminal"
+        style={{paddingBottom: 8, paddingLeft: 24, paddingRight: 24, paddingTop: 8}}
+        type="BodySemibold"
+      >
+        This conversation needs to be rekeyed.
+      </Text>
     </Box>
   )
   const notification = {type: 'error', message: bannerEl}
 
   return (
-<<<<<<< HEAD
-    <StandardScreen onBack={onBack} theme='dark' notification={notification}>
+    <StandardScreen onBack={onBack} theme="dark" notification={notification}>
       <Box style={containerStyle}>
-        <Box style={{...globalStyles.flexBoxColumn, flex: 1, alignItems: 'stretch', justifyContent: 'center'}}>
-          <Text type='BodySmall' style={textStyle} backgroundMode='Terminal'>To unlock this conversation, open one of your other devices or enter a paperkey.</Text>
-          <Button type='Secondary' backgroundMode='Terminal' onClick={onEnterPaperkey} label='Enter a paper key' />
+        <Box
+          style={{...globalStyles.flexBoxColumn, flex: 1, alignItems: 'stretch', justifyContent: 'center'}}
+        >
+          <Text type="BodySmall" style={textStyle} backgroundMode="Terminal">
+            To unlock this conversation, open one of your other devices or enter a paperkey.
+          </Text>
+          <Button
+            type="Secondary"
+            backgroundMode="Terminal"
+            onClick={onEnterPaperkey}
+            label="Enter a paper key"
+          />
         </Box>
       </Box>
     </StandardScreen>
-=======
-    <Box style={containerStyle}>
-      <BackButton
-        onClick={onBack}
-        style={{alignSelf: 'flex-start', marginLeft: 16, marginBottom: 10, marginTop: 10}}
-        iconStyle={{color: globalColors.white}}
-      />
-      <Box style={{...globalStyles.flexBoxRow, backgroundColor: globalColors.red, justifyContent: 'center'}}>
-        <Text
-          backgroundMode="Terminal"
-          style={{paddingBottom: 8, paddingLeft: 24, paddingRight: 24, paddingTop: 8}}
-          type="BodySemibold"
-        >
-          This conversation needs to be rekeyed.
-        </Text>
-      </Box>
-      <Box style={{...globalStyles.flexBoxColumn, flex: 1, alignItems: 'stretch', justifyContent: 'center'}}>
-        <Text type="BodySmall" style={textStyle} backgroundMode="Terminal">
-          To unlock this conversation, open one of your other devices or enter a paperkey.
-        </Text>
-        <Button
-          type="Secondary"
-          backgroundMode="Terminal"
-          onClick={onEnterPaperkey}
-          label="Enter a paper key"
-        />
-      </Box>
-    </Box>
->>>>>>> be2f6f83
   )
 }
 
