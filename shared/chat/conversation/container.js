--- conflicted
+++ resolved
@@ -13,11 +13,7 @@
 
 import type {TypedState} from '../../constants/reducer'
 import type {OpenInFileUI} from '../../constants/kbfs'
-<<<<<<< HEAD
-import type {Message, AttachmentType} from '../../constants/chat'
-=======
-import type {ConversationIDKey, Message, AttachmentMessage} from '../../constants/chat'
->>>>>>> 428384f0
+import type {ConversationIDKey, Message, AttachmentMessage, AttachmentType} from '../../constants/chat'
 import type {Props} from '.'
 
 type OwnProps = {}
@@ -113,12 +109,8 @@
     ...dispatchProps,
     ...ownProps,
     onPostMessage: text => dispatchProps.onPostMessage(stateProps.selectedConversation, text),
-<<<<<<< HEAD
     onAttach: (filename: string, title: string, type: AttachmentType) => dispatchProps.onAttach(stateProps.selectedConversation, filename, title, type),
-=======
-    onAttach: (filename: string, title: string) => dispatchProps.onAttach(stateProps.selectedConversation, filename, title),
     onLoadMoreMessages: () => dispatchProps.onLoadMoreMessages(stateProps.selectedConversation),
->>>>>>> 428384f0
     onLoadAttachment: (messageID, filename) => dispatchProps.onLoadAttachment(stateProps.selectedConversation, messageID, filename),
     onAddParticipant: () => dispatchProps.onAddParticipant(stateProps.participants.filter(p => !p.you).map(p => p.username).toArray()),
   }),
