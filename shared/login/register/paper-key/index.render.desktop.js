--- conflicted
+++ resolved
@@ -22,14 +22,8 @@
         value={paperKey}
       />
       <Button
-<<<<<<< HEAD
-        label='Continue'
-        type='Primary'
-=======
         label="Continue"
         type="Primary"
-        style={{alignSelf: 'flex-end'}}
->>>>>>> be2f6f83
         onClick={() => onSubmit()}
         enabled={paperKey}
         waiting={waitingForResponse}
