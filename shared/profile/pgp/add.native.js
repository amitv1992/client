--- conflicted
+++ resolved
@@ -14,15 +14,8 @@
       autoCapitalize: 'none',
     }
     return (
-<<<<<<< HEAD
-      <NativeKeyboardAvoidingView behavior='position'>
-        <StandardScreen
-          style={styleContainer}
-          onCancel={this.props.onCancel}>
-=======
       <NativeKeyboardAvoidingView behavior="position">
-        <StandardScreen style={styleContainer} onClose={this.props.onCancel}>
->>>>>>> be2f6f83
+        <StandardScreen style={styleContainer} onCancel={this.props.onCancel}>
           {/* TODO(MM) when we get the pgp icon, put it in here */}
           <PlatformIcon platform="pgp" overlay="icon-proof-unfinished" style={styleIcon} />
           <Text style={styleHeader} type="Body">
