--- conflicted
+++ resolved
@@ -8,13 +8,8 @@
   provePgpChoice() {
     // PGP generation is disabled on native for now.
     return (
-<<<<<<< HEAD
       <StandardScreen style={styleContainer} onCancel={this.props.onCancel}>
-        <Text style={styleTitle} type='Header'>Add a PGP key</Text>
-=======
-      <StandardScreen style={styleContainer} onClose={this.props.onCancel}>
         <Text style={styleTitle} type="Header">Add a PGP key</Text>
->>>>>>> be2f6f83
         <ChoiceList
           options={[
             {
@@ -37,15 +32,9 @@
 
   render() {
     return (
-<<<<<<< HEAD
       <StandardScreen style={styleContainer} onCancel={this.props.onCancel}>
-        <Text style={styleTitle} type='Header'>Add a PGP key</Text>
-        <Text type='Body'>For now, please use our desktop app to create PGP keys.</Text>
-=======
-      <StandardScreen style={styleContainer} onClose={this.props.onCancel}>
         <Text style={styleTitle} type="Header">Add a PGP key</Text>
         <Text type="Body">For now, please use our desktop app to create PGP keys.</Text>
->>>>>>> be2f6f83
       </StandardScreen>
     )
   }
