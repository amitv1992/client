--- conflicted
+++ resolved
@@ -31,11 +31,8 @@
   return {
     _teamnames: teamnames,
     _teammembercounts: teammembercounts,
-<<<<<<< HEAD
     _teamresetusers: teamresetusers,
-=======
     _teamNameToIsOpen: teamNameToIsOpen,
->>>>>>> 6991e2a3
     sawChatBanner: state.entities.getIn(['teams', 'sawChatBanner'], false),
     loaded,
     _newTeams: newTeams,
@@ -96,11 +93,8 @@
     sawChatBanner: stateProps.sawChatBanner,
     teamnames,
     teammembercounts: stateProps._teammembercounts.toObject(),
-<<<<<<< HEAD
     teamresetusers: stateProps._teamresetusers.toObject(),
-=======
     teamNameToIsOpen: stateProps._teamNameToIsOpen.toObject(),
->>>>>>> 6991e2a3
     loaded: stateProps.loaded,
     newTeams: stateProps._newTeams.toArray(),
     newTeamRequests: stateProps._newTeamRequests.toArray(),
