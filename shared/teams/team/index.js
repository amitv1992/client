// @flow
import * as React from 'react'
import * as Constants from '../../constants/teams'
import {
  Avatar,
  Badge,
  Box,
  Button,
  Checkbox,
  Text,
  Tabs,
  List,
  Icon,
  PopupMenu,
  ProgressIndicator,
} from '../../common-adapters'
import {globalStyles, globalMargins, globalColors} from '../../styles'
import {isMobile} from '../../constants/platform'
import {OpenTeamSettingButton} from '../open-team'
import TeamInviteRow from './invite-row/container'
import TeamMemberRow from './member-row/container'
import TeamRequestRow from './request-row/container'

export type MemberRowProps = Constants.MemberInfo
type InviteRowProps = Constants.InviteInfo
type RequestRowProps = Constants.RequestInfo

export type Props = {
  description: string,
  invites: Array<InviteRowProps>,
  isTeamOpen: boolean,
  newTeamRequests: Array<Constants.Teamname>,
  loading: boolean,
  members: Array<MemberRowProps>,
  memberCount: number,
  name: Constants.Teamname,
  onAddPeople: () => void,
  onAddSelf: () => void,
  onInviteByEmail: () => void,
  setSelectedTab: (t: ?Constants.TabKey) => void,
  onCreateSubteam: () => void,
  onEditDescription: () => void,
  onLeaveTeam: () => void,
  onManageChat: () => void,
  onClickOpenTeamSetting: () => void,
  publicityMember: boolean,
  publicityTeam: boolean,
  requests: Array<RequestRowProps>,
  selectedTab: Constants.TabKey,
  showAddYourselfBanner: boolean,
  setPublicityMember: (checked: boolean) => void,
  setPublicityTeam: (checked: boolean) => void,
  showMenu: boolean,
  setShowMenu: (s: boolean) => void,
  you: string,
  youCanAddPeople: boolean,
  youCanCreateSubteam: boolean,
}

const TeamDividerRow = (index, {key}) => (
  <Box
    style={{
      ...globalStyles.flexBoxRow,
      alignItems: 'center',
      flexShrink: 0,
      height: globalMargins.medium,
      padding: globalMargins.tiny,
      width: '100%',
    }}
  >
    <Box style={{...globalStyles.flexBoxRow, flexGrow: 1}}>
      <Text style={{color: globalColors.black_40}} type="BodySmall">{key}</Text>
    </Box>
  </Box>
)

const Help = isMobile
  ? () => null
  : ({name}: {name: Constants.Teamname}) => (
      <Box style={{...globalStyles.flexBoxColumn, alignItems: 'center', margin: 20}}>
        <Text type="Body" style={{textAlign: 'center'}}>
          You can also manage teams from the terminal:
          <Text type="TerminalInline" style={{...globalStyles.selectable, marginLeft: globalMargins.tiny}}>
            keybase team --help
          </Text>
        </Text>
      </Box>
    )

type TeamTabsProps = {
  admin: boolean,
  invites: Array<InviteRowProps>,
  members: Array<MemberRowProps>,
  name: Constants.Teamname,
  newTeamRequests: Array<Constants.Teamname>,
  requests: Array<RequestRowProps>,
  loading?: boolean,
  selectedTab?: string,
  setSelectedTab: (?Constants.TabKey) => void,
}

const TeamRequestOrDividerOrInviteRow = (index, row) => {
  switch (row.type) {
    case 'request':
      return TeamRequestRow(index, row)
    case 'invite':
      return TeamInviteRow(index, row)
    default:
      return TeamDividerRow(index, row)
  }
}

const TeamTabs = (props: TeamTabsProps) => {
  const {
    admin,
    invites,
    members,
    name,
    newTeamRequests,
    requests,
    loading = false,
    selectedTab,
    setSelectedTab,
  } = props
  let membersLabel = 'MEMBERS'
  membersLabel += !loading || members.length !== 0 ? ' (' + members.length + ')' : ''
  const tabs = [
    <Text
      key="members"
      type="BodySmallSemibold"
      style={{
        color: globalColors.black_75,
      }}
    >
      {membersLabel}
    </Text>,
  ]

  let requestsBadge = 0
  if (newTeamRequests.length) {
    // Use min here so we never show a badge number > the (X) number of requests we have
    requestsBadge = Math.min(
      newTeamRequests.reduce((count, team) => (team === name ? count + 1 : count), 0),
      requests.length
    )
  }

  if (admin) {
    const invitesLabel = `INVITES (${invites.length})`
    tabs.push(
      <Box key="invites" style={{...globalStyles.flexBoxRow, alignItems: 'center'}}>
        <Text
          type="BodySmallSemibold"
          style={{
            color: globalColors.black_75,
          }}
        >
          {invitesLabel}
        </Text>
        {!!requestsBadge && <Badge badgeNumber={requestsBadge} badgeStyle={{marginTop: 1, marginLeft: 2}} />}
      </Box>
    )
  }
  const publicityLabel = 'SETTINGS'
  if (admin) {
    tabs.push(
      <Text
        key="publicity"
        type="BodySmallSemibold"
        style={{
          color: globalColors.black_75,
        }}
      >
        {publicityLabel}
      </Text>
    )
  }
  if (loading) {
    tabs.push(<ProgressIndicator style={{alignSelf: 'center', width: 17, height: 17}} />)
  }

  const onSelect = (tab: any) => {
    const key = tab && tab.key
    if (key) {
      if (key !== 'loadingIndicator') {
        setSelectedTab(key)
      } else {
        setSelectedTab('members')
      }
    }
  }

  const selected = tabs.find(tab => tab.key === selectedTab)
  return <Tabs tabs={tabs} selected={selected} onSelect={onSelect} />
}

class Team extends React.PureComponent<Props> {
  render() {
    const {
      description,
      invites,
      name,
      members,
      requests,
      showMenu,
      setShowMenu,
      onAddPeople,
      onAddSelf,
      onCreateSubteam,
      onEditDescription,
      onInviteByEmail,
      onLeaveTeam,
      selectedTab,
      showAddYourselfBanner,
      loading,
      memberCount,
      onManageChat,
      publicityMember,
      publicityTeam,
      setPublicityMember,
      setPublicityTeam,
      you,
      youCanAddPeople,
      youCanCreateSubteam,
    } = this.props

    const me = members.find(member => member.username === you)
    const admin = me ? me.type === 'admin' || me.type === 'owner' : false

    // massage data for rowrenderers
    const memberProps = members.map(member => ({username: member.username, teamname: name}))
<<<<<<< HEAD
    const requestProps = requests.map(req => ({
      key: req.username,
      teamname: name,
      type: 'request',
      username: req.username,
    }))
    const inviteProps = invites.map(invite => ({
      email: invite.email,
      key: invite.email || invite.username,
      teamname: name,
      type: 'invite',
      username: invite.username,
    }))
=======
    const requestProps = requests.map(req => ({type: 'request', username: req.username, teamname: name}))
    const inviteProps = invites.map(invite => {
      let inviteInfo
      if (invite.name) {
        inviteInfo = {name: invite.name}
      } else if (invite.email) {
        inviteInfo = {email: invite.email}
      } else if (invite.username) {
        inviteInfo = {username: invite.username}
      }
      return {
        ...inviteInfo,
        teamname: name,
        username: invite.username,
        id: invite.id,
        type: 'invite',
        key: invite.id,
      }
    })

>>>>>>> 6603337a
    let contents
    if (selectedTab === 'members') {
      contents =
        (members.length !== 0 || !loading) &&
        <List
          keyProperty="key"
          items={memberProps}
          fixedHeight={48}
          renderItem={TeamMemberRow}
          style={{alignSelf: 'stretch'}}
        />
    } else if (selectedTab === 'invites') {
      // Show requests first, then invites.
      const requestsAndInvites = requestProps.length > 0
        ? [
            {key: 'Requests', type: 'divider'},
            ...requestProps,
            {key: 'Invites', type: 'divider'},
            ...inviteProps,
          ]
        : [...requestProps, ...inviteProps]
      if (requestsAndInvites.length === 0) {
        contents = (
          <Text
            type="BodySmall"
            style={{color: globalColors.black_40, textAlign: 'center', marginTop: globalMargins.xlarge}}
          >
            This team has no pending invites.
          </Text>
        )
      } else {
        contents =
          !loading &&
          <List
            items={requestsAndInvites}
            fixedHeight={48}
            renderItem={TeamRequestOrDividerOrInviteRow}
            style={{alignSelf: 'stretch'}}
          />
      }
    } else if (selectedTab === 'publicity') {
      const teamsLink = 'keybase.io/popular-teams'
      contents = (
        <Box style={{...globalStyles.flexBoxColumn, alignSelf: 'stretch'}}>
          <Box
            style={{
              ...globalStyles.flexBoxRow,
              paddingLeft: globalMargins.tiny,
              paddingTop: globalMargins.small,
            }}
          >
            <Box style={{...globalStyles.flexBoxColumn, alignItems: 'center'}}>
              <Checkbox
                checked={publicityTeam}
                label=""
                onCheck={setPublicityTeam}
                style={{paddingRight: globalMargins.xtiny}}
              />
            </Box>
            <Box style={{...globalStyles.flexBoxColumn, flexShrink: 1}}>
              <Text type="Body">
                Publicize this team on
                {' '}
                <Text type="BodyPrimaryLink" onClickURL={`https://${teamsLink}`}>{teamsLink}</Text>
              </Text>
              <Text type="BodySmall">
                Team descriptions and number of members will be public.
              </Text>
            </Box>
          </Box>

          <Box
            style={{
              ...globalStyles.flexBoxRow,
              paddingLeft: globalMargins.tiny,
              paddingTop: globalMargins.small,
            }}
          >
            <Box style={{...globalStyles.flexBoxColumn, alignItems: 'center'}}>
              <Checkbox
                checked={publicityMember}
                label=""
                onCheck={setPublicityMember}
                style={{paddingRight: globalMargins.xtiny}}
              />
            </Box>
            <Box style={{...globalStyles.flexBoxColumn, flexShrink: 1}}>
              <Text type="Body">
                Publish on your own profile that you're an admin of this team
              </Text>
              <Text type="BodySmall">
                Team description and number of members will be public.
              </Text>
            </Box>
          </Box>
        </Box>
      )
    }

    const popupMenuItems = [
      {onClick: onManageChat, title: 'Manage chat channels'},
      {onClick: onLeaveTeam, title: 'Leave team', danger: true},
    ]

    if (youCanCreateSubteam) {
      popupMenuItems.push({onClick: onCreateSubteam, title: 'Create subteam'})
    }

    return (
      <Box style={{...globalStyles.flexBoxColumn, alignItems: 'center', flex: 1}}>
        {showAddYourselfBanner &&
          <Box style={stylesAddYourselfBanner}>
            <Text type="BodySemibold" style={stylesAddYourselfBannerText}>
              You are not a member of this team.
            </Text>
            <Text
              backgroundMode="Information"
              type="BodySemiboldLink"
              style={stylesAddYourselfBannerText}
              onClick={onAddSelf}
              underline={true}
            >
              Add yourself
            </Text>
          </Box>}
        <Avatar isTeam={true} teamname={name} size={64} />
        <Text type="Header" style={{marginTop: globalMargins.tiny}}>
          {name}
        </Text>
        <Text type="BodySmall">TEAM</Text>
        <Text type="BodySmall">
          {memberCount + ' member' + (memberCount !== 1 ? 's' : '')}
          {' '}
          •
          {' '}
          {me && me.type && Constants.typeToLabel[me.type]}
        </Text>
        <Text
          style={{
            paddingTop: globalMargins.tiny,
            color: description ? globalColors.black : globalColors.black_20,
          }}
          onClick={onEditDescription}
          type={'BodySecondaryLink'}
        >
          {description || 'Write a brief description'}
        </Text>

        {youCanAddPeople &&
          <Box style={{...globalStyles.flexBoxRow, alignItems: 'center', marginTop: globalMargins.small}}>
            <Button type="Primary" label="Add people" onClick={onAddPeople} />
            {!isMobile &&
              <Button
                type="Secondary"
                label="Invite by email"
                onClick={onInviteByEmail}
                style={{marginLeft: globalMargins.tiny}}
              />}
            {isMobile &&
              <Button
                type="Secondary"
                label="Invite contacts"
                onClick={onInviteByEmail}
                style={{marginLeft: globalMargins.tiny}}
              />}
          </Box>}
        <Help name={name} />
        {admin &&
          <Box style={{marginTop: globalMargins.medium, marginBottom: globalMargins.medium}}>
            <OpenTeamSettingButton
              onClick={this.props.onClickOpenTeamSetting}
              isOpen={this.props.isTeamOpen}
            />
          </Box>}
        <TeamTabs {...this.props} admin={admin} />
        {contents}
        {showMenu &&
          <PopupMenu
            items={popupMenuItems}
            onHidden={() => setShowMenu(false)}
            style={{position: 'absolute', right: globalMargins.tiny, top: globalMargins.large}}
          />}
      </Box>
    )
  }
}

const stylesAddYourselfBanner = {
  ...globalStyles.flexBoxColumn,
  alignItems: 'center',
  alignSelf: 'stretch',
  backgroundColor: globalColors.blue,
  justifyContent: 'center',
  minHeight: 40,
  marginBottom: globalMargins.tiny,
  paddingBottom: globalMargins.tiny,
  paddingLeft: globalMargins.medium,
  paddingRight: globalMargins.medium,
  paddingTop: globalMargins.tiny,
}

const stylesAddYourselfBannerText = {
  color: globalColors.white,
  textAlign: 'center',
}

export default Team

type CustomProps = {
  onOpenFolder: () => void,
  onManageChat: () => void,
  onShowMenu: () => void,
}

const CustomComponent = ({onOpenFolder, onManageChat, onShowMenu}: CustomProps) => (
  <Box style={{...globalStyles.flexBoxRow, position: 'absolute', right: 0}}>
    {!isMobile &&
      <Icon
        onClick={onManageChat}
        type="iconfont-chat"
        style={{fontSize: isMobile ? 20 : 16, marginRight: globalMargins.tiny}}
      />}
    {!isMobile &&
      <Icon
        onClick={onOpenFolder}
        type="iconfont-folder-private"
        style={{fontSize: isMobile ? 20 : 16, marginRight: globalMargins.tiny}}
      />}
    <Icon
      onClick={onShowMenu}
      type="iconfont-ellipsis"
      style={{
        fontSize: isMobile ? 20 : 16,
        marginRight: isMobile ? globalMargins.xtiny : globalMargins.tiny,
        padding: isMobile ? globalMargins.xtiny : 0,
      }}
    />
  </Box>
)
export {CustomComponent}<|MERGE_RESOLUTION|>--- conflicted
+++ resolved
@@ -229,22 +229,7 @@
 
     // massage data for rowrenderers
     const memberProps = members.map(member => ({username: member.username, teamname: name}))
-<<<<<<< HEAD
-    const requestProps = requests.map(req => ({
-      key: req.username,
-      teamname: name,
-      type: 'request',
-      username: req.username,
-    }))
-    const inviteProps = invites.map(invite => ({
-      email: invite.email,
-      key: invite.email || invite.username,
-      teamname: name,
-      type: 'invite',
-      username: invite.username,
-    }))
-=======
-    const requestProps = requests.map(req => ({type: 'request', username: req.username, teamname: name}))
+    const requestProps = requests.map(req => ({key: req.username, teamname: name, type: 'request', username: req.username}))
     const inviteProps = invites.map(invite => {
       let inviteInfo
       if (invite.name) {
@@ -264,7 +249,6 @@
       }
     })
 
->>>>>>> 6603337a
     let contents
     if (selectedTab === 'members') {
       contents =
