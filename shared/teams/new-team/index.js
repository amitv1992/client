// @flow
import React from 'react'
import {Box, Button, HeaderHoc, Input, PopupDialog, Text, ScrollView} from '../../common-adapters/index'
import {isMobile} from '../../constants/platform'
import {globalColors, globalMargins, globalStyles} from '../../styles'

import type {Props} from './'

const Contents = ({errorText, name, onNameChange, onSubmit}: Props) => (
  <ScrollView>
    <Box style={globalStyles.flexBoxColumn}>
      <Box style={{...styleContainer, backgroundColor: errorText ? globalColors.red : globalColors.blue}}>
        <Text
          style={{margin: globalMargins.tiny, textAlign: 'center', width: '100%'}}
          type="BodySemibold"
          backgroundMode={errorText ? 'HighRisk' : 'Announcements'}
        >
          {errorText ||
            "For security reasons, team names are unique and can't be changed, so choose carefully."}
        </Text>
      </Box>

<<<<<<< HEAD
    <Box
      style={{
        ...globalStyles.flexBoxColumn,
        ...stylePadding,
        alignItems: 'center',
        justifyContent: 'center',
        backgroundColor: globalColors.white,
      }}
    >
      <Input
        autoFocus={true}
        hintText="Name your team"
        value={name}
        onChangeText={onNameChange}
        onEnterKeyDown={onSubmit}
      />
      <Box style={{...globalStyles.flexBoxRow, marginTop: globalMargins.xlarge}}>
        <Button
          type="Primary"
          style={{marginLeft: globalMargins.tiny}}
          onClick={onSubmit}
          label="Create team"
=======
      <Box
        style={{
          ...globalStyles.flexBoxColumn,
          ...stylePadding,
          alignItems: 'center',
          justifyContent: 'center',
        }}
      >
        <Input
          autoFocus={true}
          hintText="Name your team"
          value={name}
          onChangeText={onNameChange}
          onEnterKeyDown={onSubmit}
>>>>>>> 8212e434
        />
        <Box style={{...globalStyles.flexBoxRow, marginTop: globalMargins.xlarge}}>
          <Button
            type="Primary"
            style={{marginLeft: globalMargins.tiny}}
            onClick={onSubmit}
            label="Create team"
          />
        </Box>
      </Box>
    </Box>
  </ScrollView>
)

const PopupWrapped = (props: Props) => (
  <PopupDialog onClose={props.onBack}>
    <Contents {...props} />
  </PopupDialog>
)

const styleContainer = {
  ...globalStyles.flexBoxCenter,
  ...(isMobile ? {} : {cursor: 'default'}),
  minHeight: 40,
  paddingLeft: globalMargins.medium,
  paddingRight: globalMargins.medium,
  borderTopLeftRadius: 4,
  borderTopRightRadius: 4,
}

const stylePadding = isMobile
  ? {
      paddingTop: globalMargins.xlarge,
    }
  : {
      marginBottom: 80,
      marginLeft: 80,
      marginRight: 80,
      marginTop: 90,
    }

export default (isMobile ? HeaderHoc(Contents) : PopupWrapped)<|MERGE_RESOLUTION|>--- conflicted
+++ resolved
@@ -20,36 +20,13 @@
         </Text>
       </Box>
 
-<<<<<<< HEAD
-    <Box
-      style={{
-        ...globalStyles.flexBoxColumn,
-        ...stylePadding,
-        alignItems: 'center',
-        justifyContent: 'center',
-        backgroundColor: globalColors.white,
-      }}
-    >
-      <Input
-        autoFocus={true}
-        hintText="Name your team"
-        value={name}
-        onChangeText={onNameChange}
-        onEnterKeyDown={onSubmit}
-      />
-      <Box style={{...globalStyles.flexBoxRow, marginTop: globalMargins.xlarge}}>
-        <Button
-          type="Primary"
-          style={{marginLeft: globalMargins.tiny}}
-          onClick={onSubmit}
-          label="Create team"
-=======
       <Box
         style={{
           ...globalStyles.flexBoxColumn,
           ...stylePadding,
           alignItems: 'center',
           justifyContent: 'center',
+          backgroundColor: globalColors.white,
         }}
       >
         <Input
@@ -58,7 +35,6 @@
           value={name}
           onChangeText={onNameChange}
           onEnterKeyDown={onSubmit}
->>>>>>> 8212e434
         />
         <Box style={{...globalStyles.flexBoxRow, marginTop: globalMargins.xlarge}}>
           <Button
