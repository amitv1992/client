// @flow
import * as React from 'react'
<<<<<<< HEAD
import {
  ClickableBox,
  Icon,
  Avatar,
  Badge,
  Box,
  Divider,
  Text,
  ProgressIndicator,
  Meta,
} from '../../common-adapters'
import {Set} from 'immutable'
=======
import {ClickableBox, Icon, Avatar, Badge, Box, Divider, Text, Meta} from '../../common-adapters'
>>>>>>> 6991e2a3
import {globalMargins, globalStyles, globalColors, isMobile} from '../../styles'

import type {Teamname} from '../../constants/types/teams'

export type Props = {
  teamnames: Array<Teamname>,
  teammembercounts: {[string]: number},
<<<<<<< HEAD
  teamresetusers: {[string]: Set<string>},
=======
  teamNameToIsOpen: {[string]: boolean},
>>>>>>> 6991e2a3
  newTeams: Array<Teamname>,
  newTeamRequests: Array<Teamname>,
  onOpenFolder: (teamname: Teamname) => void,
  onManageChat: (teamname: Teamname) => void,
  onViewTeam: (teamname: Teamname) => void,
}

type RowProps = {
  name: Teamname,
  membercount: number,
  isNew: boolean,
  isOpen: boolean,
  newRequests: number,
  onOpenFolder: ?() => void,
  onManageChat: ?() => void,
  resetUserCount?: number,
  onViewTeam: () => void,
}

const newCharmStyle = {
  backgroundColor: globalColors.orange,
  borderRadius: 1,
  marginRight: 4,
  alignSelf: 'center',
}

const openCharmStyle = {
  alignSelf: 'center',
  backgroundColor: globalColors.green,
  borderRadius: 1,
  marginLeft: 4,
  marginTop: 2,
}

const TeamRow = ({
  name,
  membercount,
  isNew,
  isOpen,
  newRequests,
  onOpenFolder,
  onManageChat,
  onViewTeam,
  resetUserCount,
}: RowProps) => (
  <Box style={rowStyle}>
    <Box
      style={{
        ...globalStyles.flexBoxRow,
        alignItems: 'center',
        flex: 1,
        marginRight: globalMargins.tiny,
      }}
    >
      <ClickableBox style={{...globalStyles.flexBoxRow, alignItems: 'center', flex: 1}} onClick={onViewTeam}>
        <Box style={{display: 'flex', position: 'relative'}}>
          <Avatar
            size={isMobile ? 48 : 32}
            teamname={name}
            isTeam={true}
            style={{marginLeft: globalMargins.tiny}}
          />
          {!!(newRequests + resetUserCount) && (
            <Badge
              badgeNumber={newRequests + resetUserCount}
              badgeStyle={{position: 'absolute', top: -4, right: -12}}
            />
          )}
        </Box>
        <Box style={{...globalStyles.flexBoxColumn, flex: 1, marginLeft: globalMargins.small}}>
<<<<<<< HEAD
          <Text type="BodySemibold" lineClamp={1}>
            {name}
          </Text>
=======
          <Box style={globalStyles.flexBoxRow}>
            <Text type="BodySemibold">{name}</Text>
            {isOpen && <Meta title="OPEN" style={openCharmStyle} />}
          </Box>
>>>>>>> 6991e2a3
          <Box style={{...globalStyles.flexBoxRow, alignItems: 'center'}}>
            {isNew && <Meta title="NEW" style={newCharmStyle} />}
            <Text type="BodySmall">{membercount + ' member' + (membercount !== 1 ? 's' : '')}</Text>
          </Box>
        </Box>
      </ClickableBox>
      {!isMobile && onOpenFolder && <Icon type="iconfont-folder-private" onClick={onOpenFolder} />}
      {!isMobile &&
        onManageChat && (
          <Icon
            type="iconfont-chat"
            style={{marginLeft: globalMargins.small, marginRight: globalMargins.tiny}}
            onClick={onManageChat}
          />
        )}
    </Box>
    {!isMobile && <Divider style={{marginLeft: 48}} />}
  </Box>
)

const TeamList = (props: Props) => (
  <Box
    style={{
      ...globalStyles.flexBoxColumn,
      width: '100%',
    }}
  >
    {props.teamnames.map((name, index, arr) => (
      <TeamRow
        key={name}
        name={name}
        isNew={props.newTeams.includes(name)}
        isOpen={props.teamNameToIsOpen[name]}
        newRequests={props.newTeamRequests.filter(team => team === name).length}
        membercount={props.teammembercounts[name]}
        onOpenFolder={() => props.onOpenFolder(name)}
        onManageChat={() => props.onManageChat(name)}
        onViewTeam={() => props.onViewTeam(name)}
        resetUserCount={(props.teamresetusers[name] && props.teamresetusers[name].size) || 0}
      />
    ))}
  </Box>
)

const rowStyle = {
  ...globalStyles.flexBoxColumn,
  flexShrink: 0,
  minHeight: isMobile ? 64 : 48,
}

export default TeamList
export {TeamRow}<|MERGE_RESOLUTION|>--- conflicted
+++ resolved
@@ -1,21 +1,7 @@
 // @flow
 import * as React from 'react'
-<<<<<<< HEAD
-import {
-  ClickableBox,
-  Icon,
-  Avatar,
-  Badge,
-  Box,
-  Divider,
-  Text,
-  ProgressIndicator,
-  Meta,
-} from '../../common-adapters'
+import {ClickableBox, Icon, Avatar, Badge, Box, Divider, Text, Meta} from '../../common-adapters'
 import {Set} from 'immutable'
-=======
-import {ClickableBox, Icon, Avatar, Badge, Box, Divider, Text, Meta} from '../../common-adapters'
->>>>>>> 6991e2a3
 import {globalMargins, globalStyles, globalColors, isMobile} from '../../styles'
 
 import type {Teamname} from '../../constants/types/teams'
@@ -23,11 +9,8 @@
 export type Props = {
   teamnames: Array<Teamname>,
   teammembercounts: {[string]: number},
-<<<<<<< HEAD
   teamresetusers: {[string]: Set<string>},
-=======
   teamNameToIsOpen: {[string]: boolean},
->>>>>>> 6991e2a3
   newTeams: Array<Teamname>,
   newTeamRequests: Array<Teamname>,
   onOpenFolder: (teamname: Teamname) => void,
@@ -98,16 +81,10 @@
           )}
         </Box>
         <Box style={{...globalStyles.flexBoxColumn, flex: 1, marginLeft: globalMargins.small}}>
-<<<<<<< HEAD
-          <Text type="BodySemibold" lineClamp={1}>
-            {name}
-          </Text>
-=======
           <Box style={globalStyles.flexBoxRow}>
             <Text type="BodySemibold">{name}</Text>
             {isOpen && <Meta title="OPEN" style={openCharmStyle} />}
           </Box>
->>>>>>> 6991e2a3
           <Box style={{...globalStyles.flexBoxRow, alignItems: 'center'}}>
             {isNew && <Meta title="NEW" style={newCharmStyle} />}
             <Text type="BodySmall">{membercount + ' member' + (membercount !== 1 ? 's' : '')}</Text>
