// @flow
import React from 'react'
import Text from './text'
import {StyleSheet} from 'react-native'
import BackButton from './back-button'
import Box from './box'
import {globalStyles, globalColors, globalMargins, statusBarHeight} from '../styles'

import type {Props} from './header-hoc'

<<<<<<< HEAD
function HeaderHoc<P> (WrappedComponent: ReactClass<P>) {
  return ({onBack, onCancel, headerStyle, title, theme = 'light', ...restProps}: Props & P) => (
=======
function HeaderHoc<P>(WrappedComponent: ReactClass<P>) {
  return ({onBack, onCancel, headerStyle, title, ...restProps}: Props & P) => (
>>>>>>> be2f6f83
    <Box style={_containerStyle}>
      <Box style={{..._headerStyle, ..._headerStyleThemed[theme], ...headerStyle}}>
        <Box style={_titleStyle}>
          <Text type="Header">{title}</Text>
        </Box>
<<<<<<< HEAD
        {onCancel && <Text type='BodyBigLink' style={_buttonStyle} onClick={onCancel}>Cancel</Text>}
        {onBack && <BackButton iconStyle={_backButtonIconStyleThemed[theme]} style={_buttonStyle} onClick={onBack} />}
=======
        {onCancel && <Text type="BodyBigLink" style={_buttonStyle} onClick={onCancel}>Cancel</Text>}
        {onBack && <BackButton iconStyle={_backButtonIconStyle} style={_buttonStyle} onClick={onBack} />}
>>>>>>> be2f6f83
      </Box>
      <WrappedComponent {...restProps} theme={theme} onBack={onBack} onCancel={onCancel} />
    </Box>
  )
}

const _backButtonIconStyleThemed = {
  'dark': {
    color: globalColors.white,
  },
  'light': {
    color: globalColors.black_40,
  },
}

const _containerStyle = {
  ...globalStyles.flexBoxColumn,
  flex: 1,
}

const _buttonStyle = {
  paddingBottom: 8,
  paddingLeft: globalMargins.small,
  paddingRight: globalMargins.small,
  paddingTop: 8,
}

const _headerStyle = {
  ...globalStyles.flexBoxRow,
  alignItems: 'center',
  borderBottomColor: globalColors.black_05,
  borderBottomWidth: StyleSheet.hairlineWidth,
  justifyContent: 'flex-start',
  marginTop: statusBarHeight,
  minHeight: globalMargins.xlarge - statusBarHeight,
  paddingRight: globalMargins.small,
  position: 'relative',
}

const _headerStyleThemed = {
  'dark': {
    backgroundColor: globalColors.darkBlue3,
  },
  'light': {
    backgroundColor: globalColors.white,
  },
}

const _titleStyle = {
  ...globalStyles.flexBoxRow,
  alignItems: 'center',
  bottom: 0,
  flex: 1,
  justifyContent: 'center',
  left: 0,
  position: 'absolute', // This is always centered so we never worry about items to the left/right. If you have overlap or other issues you likely have to fix the content
  right: 0,
  top: 0,
}

export default HeaderHoc<|MERGE_RESOLUTION|>--- conflicted
+++ resolved
@@ -8,25 +8,16 @@
 
 import type {Props} from './header-hoc'
 
-<<<<<<< HEAD
-function HeaderHoc<P> (WrappedComponent: ReactClass<P>) {
+function HeaderHoc<P>(WrappedComponent: ReactClass<P>) {
   return ({onBack, onCancel, headerStyle, title, theme = 'light', ...restProps}: Props & P) => (
-=======
-function HeaderHoc<P>(WrappedComponent: ReactClass<P>) {
-  return ({onBack, onCancel, headerStyle, title, ...restProps}: Props & P) => (
->>>>>>> be2f6f83
     <Box style={_containerStyle}>
       <Box style={{..._headerStyle, ..._headerStyleThemed[theme], ...headerStyle}}>
         <Box style={_titleStyle}>
           <Text type="Header">{title}</Text>
         </Box>
-<<<<<<< HEAD
-        {onCancel && <Text type='BodyBigLink' style={_buttonStyle} onClick={onCancel}>Cancel</Text>}
-        {onBack && <BackButton iconStyle={_backButtonIconStyleThemed[theme]} style={_buttonStyle} onClick={onBack} />}
-=======
         {onCancel && <Text type="BodyBigLink" style={_buttonStyle} onClick={onCancel}>Cancel</Text>}
-        {onBack && <BackButton iconStyle={_backButtonIconStyle} style={_buttonStyle} onClick={onBack} />}
->>>>>>> be2f6f83
+        {onBack &&
+          <BackButton iconStyle={_backButtonIconStyleThemed[theme]} style={_buttonStyle} onClick={onBack} />}
       </Box>
       <WrappedComponent {...restProps} theme={theme} onBack={onBack} onCancel={onCancel} />
     </Box>
@@ -34,10 +25,10 @@
 }
 
 const _backButtonIconStyleThemed = {
-  'dark': {
+  dark: {
     color: globalColors.white,
   },
-  'light': {
+  light: {
     color: globalColors.black_40,
   },
 }
@@ -67,10 +58,10 @@
 }
 
 const _headerStyleThemed = {
-  'dark': {
+  dark: {
     backgroundColor: globalColors.darkBlue3,
   },
-  'light': {
+  light: {
     backgroundColor: globalColors.white,
   },
 }
