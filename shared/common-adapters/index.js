// @flow
import * as React from 'react'
import Box from './box'
import PopupDialog from './popup-dialog'
import {connect} from 'react-redux'
import {isMobile} from '../constants/platform'
import {globalColors} from '../styles'

const MaybePopup = isMobile
  ? (props: {onClose: () => void, children: React.Node}) => (
      <Box style={{height: '100%', width: '100%'}} children={props.children} />
    )
<<<<<<< HEAD
  : (props: {onClose: () => void, cover?: boolean, children: React.Node}) => (
      <PopupDialog
        onClose={props.onClose}
        styleCover={props.cover ? _styleCover : {}}
        styleContainer={props.cover ? _styleContainer : {}}
=======
  : (props: {onClose: () => void, children: React.Node, styleCover?: any, styleContainer?: any}) => (
      <PopupDialog
        onClose={props.onClose}
        styleCover={{..._styleCover, ...props.styleCover}}
        styleContainer={{..._styleContainer, ...props.styleContainer}}
>>>>>>> ebdc5c97
        children={props.children}
      />
    )

// TODO properly type this
const DispatchNavUpHoc: any = connect(undefined, (dispatch, {navigateUp}) => ({
  connectedNavigateUp: () => dispatch(navigateUp()),
}))

// TODO properly type this
const _MaybePopupHoc: any = (cover: boolean) => {
  return WrappedComponent => props => {
    const onClose = props.onClose || props.connectedNavigateUp
    return (
      <MaybePopup onClose={onClose} cover={!!cover}>
        <WrappedComponent onClose={onClose} {...props} />
      </MaybePopup>
    )
  }
}

type MaybePopupHocType<P> = (
  cover: boolean
) => (WrappedComponent: React.ComponentType<P>) => React.ComponentType<P>
const MaybePopupHoc: MaybePopupHocType<*> = (cover: boolean) => Component =>
  DispatchNavUpHoc(_MaybePopupHoc(cover)(Component))

const _styleCover = {
  alignItems: 'stretch',
  backgroundColor: globalColors.black_75,
  justifyContent: 'stretch',
}

const _styleContainer = {
  height: '100%',
}

export {initAvatarLookup, initAvatarLoad} from './index.shared'
export {default as AutosizeInput} from './autosize-input'
export {default as Avatar} from './avatar'
export {default as BackButton} from './back-button'
export {default as Badge} from './badge'
export {default as Banner} from './banner'
export {default as Box} from './box'
export {default as Button} from './button'
export {default as Checkbox} from './checkbox'
export {default as ChoiceList} from './choice-list'
export {default as ClickableBox} from './clickable-box'
export {default as ComingSoon} from './coming-soon'
export {default as Confirm} from './confirm'
export {default as CopyableText} from './copyable-text'
export {default as Divider} from './divider'
export {default as Dropdown} from './dropdown'
export {default as Emoji} from './emoji'
export {default as ErrorBoundary} from './error-boundary'
export {default as FollowButton} from './follow-button'
export {default as FormWithCheckbox} from './form-with-checkbox'
export {default as Header} from './header'
export {default as HeaderHoc} from './header-hoc'
export {default as HOCTimers} from './hoc-timers'
export {default as Icon} from './icon'
export {default as Input} from './input'
export {default as List} from './list'
export {default as LoadingLine} from './loading-line'
export {default as LinkWithIcon} from './link-with-icon'
export {default as ListItem} from './list-item'
export {default as Markdown} from './markdown'
export {MaybePopup, MaybePopupHoc}
export {default as MultiAvatar} from './multi-avatar.js'
export {default as Meta} from './meta'
export {default as PlatformIcon} from './platform-icon'
export {default as PopupDialog} from './popup-dialog'
export {default as PopupMenu} from './popup-menu'
export {default as ProgressIndicator} from './progress-indicator'
export {default as RadioButton} from './radio-button'
export {default as ScrollView} from './scroll-view'
export {default as StandardScreen} from './standard-screen'
export {default as TabBar} from './tab-bar'
export {default as Tabs} from './tabs'
export {default as Text} from './text'
export {default as UserActions} from './user-actions'
export {default as UserBio} from './user-bio'
export {default as UserCard} from './user-card'
export {default as UserProofs} from './user-proofs'
export {PlaintextUsernames, Usernames} from './usernames'<|MERGE_RESOLUTION|>--- conflicted
+++ resolved
@@ -10,19 +10,17 @@
   ? (props: {onClose: () => void, children: React.Node}) => (
       <Box style={{height: '100%', width: '100%'}} children={props.children} />
     )
-<<<<<<< HEAD
-  : (props: {onClose: () => void, cover?: boolean, children: React.Node}) => (
+  : (props: {
+      onClose: () => void,
+      children: React.Node,
+      cover?: boolean,
+      styleCover?: any,
+      styleContainer?: any,
+    }) => (
       <PopupDialog
         onClose={props.onClose}
-        styleCover={props.cover ? _styleCover : {}}
-        styleContainer={props.cover ? _styleContainer : {}}
-=======
-  : (props: {onClose: () => void, children: React.Node, styleCover?: any, styleContainer?: any}) => (
-      <PopupDialog
-        onClose={props.onClose}
-        styleCover={{..._styleCover, ...props.styleCover}}
-        styleContainer={{..._styleContainer, ...props.styleContainer}}
->>>>>>> ebdc5c97
+        styleCover={props.cover ? {..._styleCover, ...props.styleCover} : {}}
+        styleContainer={props.cover ? {..._styleContainer, ...props.styleContainer} : {}}
         children={props.children}
       />
     )
