// Auto-generated by avdl-compiler v1.3.8 (https://github.com/keybase/node-avdl-compiler)
//   Input file: avdl/chat1/local.avdl

package chat1

import (
	"errors"
	gregor1 "github.com/keybase/client/go/protocol/gregor1"
	rpc "github.com/keybase/go-framed-msgpack-rpc"
	context "golang.org/x/net/context"
)

type MessageText struct {
	Body string `codec:"body" json:"body"`
}

type MessageConversationMetadata struct {
	ConversationTitle string `codec:"conversationTitle" json:"conversationTitle"`
}

type MessageEdit struct {
	MessageID MessageID `codec:"messageID" json:"messageID"`
	Body      string    `codec:"body" json:"body"`
}

type MessageDelete struct {
	MessageID MessageID `codec:"messageID" json:"messageID"`
}

type MessageAttachment struct {
	Path string `codec:"path" json:"path"`
}

type MessageBody struct {
	MessageType__ MessageType                  `codec:"messageType" json:"messageType"`
	Text__        *MessageText                 `codec:"text,omitempty" json:"text,omitempty"`
	Attachment__  *MessageAttachment           `codec:"attachment,omitempty" json:"attachment,omitempty"`
	Edit__        *MessageEdit                 `codec:"edit,omitempty" json:"edit,omitempty"`
	Delete__      *MessageDelete               `codec:"delete,omitempty" json:"delete,omitempty"`
	Metadata__    *MessageConversationMetadata `codec:"metadata,omitempty" json:"metadata,omitempty"`
}

func (o *MessageBody) MessageType() (ret MessageType, err error) {
	switch o.MessageType__ {
	case MessageType_TEXT:
		if o.Text__ == nil {
			err = errors.New("unexpected nil value for Text__")
			return ret, err
		}
	case MessageType_ATTACHMENT:
		if o.Attachment__ == nil {
			err = errors.New("unexpected nil value for Attachment__")
			return ret, err
		}
	case MessageType_EDIT:
		if o.Edit__ == nil {
			err = errors.New("unexpected nil value for Edit__")
			return ret, err
		}
	case MessageType_DELETE:
		if o.Delete__ == nil {
			err = errors.New("unexpected nil value for Delete__")
			return ret, err
		}
	case MessageType_METADATA:
		if o.Metadata__ == nil {
			err = errors.New("unexpected nil value for Metadata__")
			return ret, err
		}
	}
	return o.MessageType__, nil
}

func (o MessageBody) Text() MessageText {
	if o.MessageType__ != MessageType_TEXT {
		panic("wrong case accessed")
	}
	if o.Text__ == nil {
		return MessageText{}
	}
	return *o.Text__
}

func (o MessageBody) Attachment() MessageAttachment {
	if o.MessageType__ != MessageType_ATTACHMENT {
		panic("wrong case accessed")
	}
	if o.Attachment__ == nil {
		return MessageAttachment{}
	}
	return *o.Attachment__
}

func (o MessageBody) Edit() MessageEdit {
	if o.MessageType__ != MessageType_EDIT {
		panic("wrong case accessed")
	}
	if o.Edit__ == nil {
		return MessageEdit{}
	}
	return *o.Edit__
}

func (o MessageBody) Delete() MessageDelete {
	if o.MessageType__ != MessageType_DELETE {
		panic("wrong case accessed")
	}
	if o.Delete__ == nil {
		return MessageDelete{}
	}
	return *o.Delete__
}

func (o MessageBody) Metadata() MessageConversationMetadata {
	if o.MessageType__ != MessageType_METADATA {
		panic("wrong case accessed")
	}
	if o.Metadata__ == nil {
		return MessageConversationMetadata{}
	}
	return *o.Metadata__
}

func NewMessageBodyWithText(v MessageText) MessageBody {
	return MessageBody{
		MessageType__: MessageType_TEXT,
		Text__:        &v,
	}
}

func NewMessageBodyWithAttachment(v MessageAttachment) MessageBody {
	return MessageBody{
		MessageType__: MessageType_ATTACHMENT,
		Attachment__:  &v,
	}
}

func NewMessageBodyWithEdit(v MessageEdit) MessageBody {
	return MessageBody{
		MessageType__: MessageType_EDIT,
		Edit__:        &v,
	}
}

func NewMessageBodyWithDelete(v MessageDelete) MessageBody {
	return MessageBody{
		MessageType__: MessageType_DELETE,
		Delete__:      &v,
	}
}

func NewMessageBodyWithMetadata(v MessageConversationMetadata) MessageBody {
	return MessageBody{
		MessageType__: MessageType_METADATA,
		Metadata__:    &v,
	}
}

type MessagePlaintextVersion int

const (
	MessagePlaintextVersion_V1 MessagePlaintextVersion = 1
)

var MessagePlaintextVersionMap = map[string]MessagePlaintextVersion{
	"V1": 1,
}

var MessagePlaintextVersionRevMap = map[MessagePlaintextVersion]string{
	1: "V1",
}

type MessagePlaintextV1 struct {
	ClientHeader MessageClientHeader `codec:"clientHeader" json:"clientHeader"`
	MessageBody  MessageBody         `codec:"messageBody" json:"messageBody"`
}

type MessagePlaintext struct {
	Version__ MessagePlaintextVersion `codec:"version" json:"version"`
	V1__      *MessagePlaintextV1     `codec:"v1,omitempty" json:"v1,omitempty"`
}

func (o *MessagePlaintext) Version() (ret MessagePlaintextVersion, err error) {
	switch o.Version__ {
	case MessagePlaintextVersion_V1:
		if o.V1__ == nil {
			err = errors.New("unexpected nil value for V1__")
			return ret, err
		}
	}
	return o.Version__, nil
}

func (o MessagePlaintext) V1() MessagePlaintextV1 {
	if o.Version__ != MessagePlaintextVersion_V1 {
		panic("wrong case accessed")
	}
	if o.V1__ == nil {
		return MessagePlaintextV1{}
	}
	return *o.V1__
}

func NewMessagePlaintextWithV1(v MessagePlaintextV1) MessagePlaintext {
	return MessagePlaintext{
		Version__: MessagePlaintextVersion_V1,
		V1__:      &v,
	}
}

type HeaderPlaintextVersion int

const (
	HeaderPlaintextVersion_V1 HeaderPlaintextVersion = 1
)

var HeaderPlaintextVersionMap = map[string]HeaderPlaintextVersion{
	"V1": 1,
}

var HeaderPlaintextVersionRevMap = map[HeaderPlaintextVersion]string{
	1: "V1",
}

type HeaderPlaintextV1 struct {
	Conv            ConversationIDTriple     `codec:"conv" json:"conv"`
	TlfName         string                   `codec:"tlfName" json:"tlfName"`
	TlfPublic       bool                     `codec:"tlfPublic" json:"tlfPublic"`
	MessageType     MessageType              `codec:"messageType" json:"messageType"`
	Prev            []MessagePreviousPointer `codec:"prev" json:"prev"`
	Sender          gregor1.UID              `codec:"sender" json:"sender"`
	SenderDevice    gregor1.DeviceID         `codec:"senderDevice" json:"senderDevice"`
	BodyHash        Hash                     `codec:"bodyHash" json:"bodyHash"`
	HeaderSignature *SignatureInfo           `codec:"headerSignature,omitempty" json:"headerSignature,omitempty"`
}

type HeaderPlaintext struct {
	Version__ HeaderPlaintextVersion `codec:"version" json:"version"`
	V1__      *HeaderPlaintextV1     `codec:"v1,omitempty" json:"v1,omitempty"`
}

func (o *HeaderPlaintext) Version() (ret HeaderPlaintextVersion, err error) {
	switch o.Version__ {
	case HeaderPlaintextVersion_V1:
		if o.V1__ == nil {
			err = errors.New("unexpected nil value for V1__")
			return ret, err
		}
	}
	return o.Version__, nil
}

func (o HeaderPlaintext) V1() HeaderPlaintextV1 {
	if o.Version__ != HeaderPlaintextVersion_V1 {
		panic("wrong case accessed")
	}
	if o.V1__ == nil {
		return HeaderPlaintextV1{}
	}
	return *o.V1__
}

func NewHeaderPlaintextWithV1(v HeaderPlaintextV1) HeaderPlaintext {
	return HeaderPlaintext{
		Version__: HeaderPlaintextVersion_V1,
		V1__:      &v,
	}
}

type BodyPlaintextVersion int

const (
	BodyPlaintextVersion_V1 BodyPlaintextVersion = 1
)

var BodyPlaintextVersionMap = map[string]BodyPlaintextVersion{
	"V1": 1,
}

var BodyPlaintextVersionRevMap = map[BodyPlaintextVersion]string{
	1: "V1",
}

type BodyPlaintextV1 struct {
	MessageBody MessageBody `codec:"messageBody" json:"messageBody"`
}

type BodyPlaintext struct {
	Version__ BodyPlaintextVersion `codec:"version" json:"version"`
	V1__      *BodyPlaintextV1     `codec:"v1,omitempty" json:"v1,omitempty"`
}

func (o *BodyPlaintext) Version() (ret BodyPlaintextVersion, err error) {
	switch o.Version__ {
	case BodyPlaintextVersion_V1:
		if o.V1__ == nil {
			err = errors.New("unexpected nil value for V1__")
			return ret, err
		}
	}
	return o.Version__, nil
}

func (o BodyPlaintext) V1() BodyPlaintextV1 {
	if o.Version__ != BodyPlaintextVersion_V1 {
		panic("wrong case accessed")
	}
	if o.V1__ == nil {
		return BodyPlaintextV1{}
	}
	return *o.V1__
}

func NewBodyPlaintextWithV1(v BodyPlaintextV1) BodyPlaintext {
	return BodyPlaintext{
		Version__: BodyPlaintextVersion_V1,
		V1__:      &v,
	}
}

type MessageFromServer struct {
	ServerHeader     MessageServerHeader `codec:"serverHeader" json:"serverHeader"`
	MessagePlaintext MessagePlaintext    `codec:"messagePlaintext" json:"messagePlaintext"`
	SenderUsername   string              `codec:"senderUsername" json:"senderUsername"`
	SenderDeviceName string              `codec:"senderDeviceName" json:"senderDeviceName"`
}

type MessageFromServerOrError struct {
	UnboxingError *string            `codec:"unboxingError,omitempty" json:"unboxingError,omitempty"`
	Message       *MessageFromServer `codec:"message,omitempty" json:"message,omitempty"`
}

type ThreadView struct {
	Messages   []MessageFromServerOrError `codec:"messages" json:"messages"`
	Pagination *Pagination                `codec:"pagination,omitempty" json:"pagination,omitempty"`
}

type UnreadFirstNumLimit struct {
	NumRead int `codec:"NumRead" json:"NumRead"`
	AtLeast int `codec:"AtLeast" json:"AtLeast"`
	AtMost  int `codec:"AtMost" json:"AtMost"`
<<<<<<< HEAD
=======
}

type MessageSelector struct {
	MessageTypes  []MessageType       `codec:"MessageTypes" json:"MessageTypes"`
	Since         *string             `codec:"Since,omitempty" json:"Since,omitempty"`
	OnlyNew       bool                `codec:"onlyNew" json:"onlyNew"`
	Limit         UnreadFirstNumLimit `codec:"limit" json:"limit"`
	Conversations []ConversationID    `codec:"conversations" json:"conversations"`
	MarkAsRead    bool                `codec:"markAsRead" json:"markAsRead"`
>>>>>>> c59fe963
}

type ConversationInfoLocal struct {
	Id         ConversationID       `codec:"id" json:"id"`
	Triple     ConversationIDTriple `codec:"triple" json:"triple"`
	TlfName    string               `codec:"tlfName" json:"tlfName"`
	TopicName  string               `codec:"topicName" json:"topicName"`
	Visibility TLFVisibility        `codec:"visibility" json:"visibility"`
}

type ConversationLocal struct {
<<<<<<< HEAD
	Info        ConversationInfoLocal      `codec:"info" json:"info"`
	ReaderInfo  ConversationReaderInfo     `codec:"readerInfo" json:"readerInfo"`
	MaxMessages []MessageFromServerOrError `codec:"maxMessages" json:"maxMessages"`
=======
	Error    *string                    `codec:"error,omitempty" json:"error,omitempty"`
	Info     *ConversationInfoLocal     `codec:"info,omitempty" json:"info,omitempty"`
	Messages []MessageFromServerOrError `codec:"messages" json:"messages"`
	ReadUpTo MessageID                  `codec:"readUpTo" json:"readUpTo"`
>>>>>>> c59fe963
}

type GetInboxLocalRes struct {
	Conversations []ConversationLocal `codec:"conversations" json:"conversations"`
	Pagination    *Pagination         `codec:"pagination,omitempty" json:"pagination,omitempty"`
	RateLimits    []RateLimit         `codec:"rateLimits" json:"rateLimits"`
}

type GetThreadLocalRes struct {
	Thread     ThreadView  `codec:"thread" json:"thread"`
	RateLimits []RateLimit `codec:"rateLimits" json:"rateLimits"`
}

type PostLocalRes struct {
	RateLimits []RateLimit `codec:"rateLimits" json:"rateLimits"`
}

type ResolveConversationLocalRes struct {
	Convs      []ConversationInfoLocal `codec:"convs" json:"convs"`
	RateLimits []RateLimit             `codec:"rateLimits" json:"rateLimits"`
}

type NewConversationLocalRes struct {
	Conv       ConversationLocal `codec:"conv" json:"conv"`
	RateLimits []RateLimit       `codec:"rateLimits" json:"rateLimits"`
}

type UpdateTopicNameLocalRes struct {
	RateLimits []RateLimit `codec:"rateLimits" json:"rateLimits"`
}

type GetConversationForCLILocalRes struct {
	Conversation ConversationLocal          `codec:"conversation" json:"conversation"`
	Messages     []MessageFromServerOrError `codec:"messages" json:"messages"`
	RateLimits   []RateLimit                `codec:"rateLimits" json:"rateLimits"`
}

type GetInboxSummaryLocalRes struct {
	Conversations []ConversationLocal `codec:"conversations" json:"conversations"`
	More          []ConversationLocal `codec:"more" json:"more"`
	MoreTotal     int                 `codec:"moreTotal" json:"moreTotal"`
	RateLimits    []RateLimit         `codec:"rateLimits" json:"rateLimits"`
}

<<<<<<< HEAD
type GetInboxLocalQuery struct {
	TlfName           *string         `codec:"tlfName,omitempty" json:"tlfName,omitempty"`
	TopicName         *string         `codec:"topicName,omitempty" json:"topicName,omitempty"`
	ConvID            *ConversationID `codec:"convID,omitempty" json:"convID,omitempty"`
	TopicType         *TopicType      `codec:"topicType,omitempty" json:"topicType,omitempty"`
	TlfVisibility     *TLFVisibility  `codec:"tlfVisibility,omitempty" json:"tlfVisibility,omitempty"`
	Before            *gregor1.Time   `codec:"before,omitempty" json:"before,omitempty"`
	After             *gregor1.Time   `codec:"after,omitempty" json:"after,omitempty"`
	OneChatTypePerTLF *bool           `codec:"oneChatTypePerTLF,omitempty" json:"oneChatTypePerTLF,omitempty"`
	UnreadOnly        bool            `codec:"unreadOnly" json:"unreadOnly"`
	ReadOnly          bool            `codec:"readOnly" json:"readOnly"`
}

type GetConversationForCLILocalQuery struct {
	MarkAsRead     bool                `codec:"markAsRead" json:"markAsRead"`
	MessageTypes   []MessageType       `codec:"MessageTypes" json:"MessageTypes"`
	Since          *string             `codec:"Since,omitempty" json:"Since,omitempty"`
	Limit          UnreadFirstNumLimit `codec:"limit" json:"limit"`
	ConversationId ConversationID      `codec:"conversationId" json:"conversationId"`
}

=======
>>>>>>> c59fe963
type GetInboxSummaryLocalQuery struct {
	TopicType           TopicType           `codec:"topicType" json:"topicType"`
	After               string              `codec:"after" json:"after"`
	Before              string              `codec:"before" json:"before"`
<<<<<<< HEAD
	Visibility          TLFVisibility       `codec:"visibility" json:"visibility"`
	UnreadFirst         bool                `codec:"unreadFirst" json:"unreadFirst"`
	UnreadFirstLimit    UnreadFirstNumLimit `codec:"unreadFirstLimit" json:"unreadFirstLimit"`
	ActivitySortedLimit int                 `codec:"activitySortedLimit" json:"activitySortedLimit"`
=======
	UnreadFirst         bool                `codec:"unreadFirst" json:"unreadFirst"`
	UnreadFirstLimit    UnreadFirstNumLimit `codec:"unreadFirstLimit" json:"unreadFirstLimit"`
	ActivitySortedLimit int                 `codec:"activitySortedLimit" json:"activitySortedLimit"`
	Visibility          TLFVisibility       `codec:"visibility" json:"visibility"`
>>>>>>> c59fe963
}

type GetInboxLocalArg struct {
	Query      *GetInboxLocalQuery `codec:"query,omitempty" json:"query,omitempty"`
	Pagination *Pagination         `codec:"pagination,omitempty" json:"pagination,omitempty"`
}

type GetThreadLocalArg struct {
	ConversationID ConversationID  `codec:"conversationID" json:"conversationID"`
	Query          *GetThreadQuery `codec:"query,omitempty" json:"query,omitempty"`
	Pagination     *Pagination     `codec:"pagination,omitempty" json:"pagination,omitempty"`
}

type PostLocalArg struct {
	ConversationID   ConversationID   `codec:"conversationID" json:"conversationID"`
	MessagePlaintext MessagePlaintext `codec:"messagePlaintext" json:"messagePlaintext"`
}

type NewConversationLocalArg struct {
	TlfName       string        `codec:"tlfName" json:"tlfName"`
	TopicType     TopicType     `codec:"topicType" json:"topicType"`
	TlfVisibility TLFVisibility `codec:"tlfVisibility" json:"tlfVisibility"`
	TopicName     *string       `codec:"topicName,omitempty" json:"topicName,omitempty"`
}

type GetConversationForCLILocalArg struct {
	Query GetConversationForCLILocalQuery `codec:"query" json:"query"`
}

type GetInboxSummaryLocalArg struct {
	Query GetInboxSummaryLocalQuery `codec:"query" json:"query"`
}

type LocalInterface interface {
	GetInboxLocal(context.Context, GetInboxLocalArg) (GetInboxLocalRes, error)
	GetThreadLocal(context.Context, GetThreadLocalArg) (GetThreadLocalRes, error)
	PostLocal(context.Context, PostLocalArg) (PostLocalRes, error)
<<<<<<< HEAD
	NewConversationLocal(context.Context, NewConversationLocalArg) (NewConversationLocalRes, error)
	GetConversationForCLILocal(context.Context, GetConversationForCLILocalQuery) (GetConversationForCLILocalRes, error)
=======
	ResolveConversationLocal(context.Context, ConversationInfoLocal) (ResolveConversationLocalRes, error)
	NewConversationLocal(context.Context, ConversationInfoLocal) (NewConversationLocalRes, error)
	UpdateTopicNameLocal(context.Context, UpdateTopicNameLocalArg) (UpdateTopicNameLocalRes, error)
	GetMessagesLocal(context.Context, MessageSelector) (GetMessagesLocalRes, error)
>>>>>>> c59fe963
	GetInboxSummaryLocal(context.Context, GetInboxSummaryLocalQuery) (GetInboxSummaryLocalRes, error)
}

func LocalProtocol(i LocalInterface) rpc.Protocol {
	return rpc.Protocol{
		Name: "chat.1.local",
		Methods: map[string]rpc.ServeHandlerDescription{
			"getInboxLocal": {
				MakeArg: func() interface{} {
					ret := make([]GetInboxLocalArg, 1)
					return &ret
				},
				Handler: func(ctx context.Context, args interface{}) (ret interface{}, err error) {
					typedArgs, ok := args.(*[]GetInboxLocalArg)
					if !ok {
						err = rpc.NewTypeError((*[]GetInboxLocalArg)(nil), args)
						return
					}
					ret, err = i.GetInboxLocal(ctx, (*typedArgs)[0])
					return
				},
				MethodType: rpc.MethodCall,
			},
			"getThreadLocal": {
				MakeArg: func() interface{} {
					ret := make([]GetThreadLocalArg, 1)
					return &ret
				},
				Handler: func(ctx context.Context, args interface{}) (ret interface{}, err error) {
					typedArgs, ok := args.(*[]GetThreadLocalArg)
					if !ok {
						err = rpc.NewTypeError((*[]GetThreadLocalArg)(nil), args)
						return
					}
					ret, err = i.GetThreadLocal(ctx, (*typedArgs)[0])
					return
				},
				MethodType: rpc.MethodCall,
			},
			"postLocal": {
				MakeArg: func() interface{} {
					ret := make([]PostLocalArg, 1)
					return &ret
				},
				Handler: func(ctx context.Context, args interface{}) (ret interface{}, err error) {
					typedArgs, ok := args.(*[]PostLocalArg)
					if !ok {
						err = rpc.NewTypeError((*[]PostLocalArg)(nil), args)
						return
					}
					ret, err = i.PostLocal(ctx, (*typedArgs)[0])
					return
				},
				MethodType: rpc.MethodCall,
			},
			"newConversationLocal": {
				MakeArg: func() interface{} {
					ret := make([]NewConversationLocalArg, 1)
					return &ret
				},
				Handler: func(ctx context.Context, args interface{}) (ret interface{}, err error) {
					typedArgs, ok := args.(*[]NewConversationLocalArg)
					if !ok {
						err = rpc.NewTypeError((*[]NewConversationLocalArg)(nil), args)
						return
					}
					ret, err = i.NewConversationLocal(ctx, (*typedArgs)[0])
					return
				},
				MethodType: rpc.MethodCall,
			},
			"getConversationForCLILocal": {
				MakeArg: func() interface{} {
					ret := make([]GetConversationForCLILocalArg, 1)
					return &ret
				},
				Handler: func(ctx context.Context, args interface{}) (ret interface{}, err error) {
					typedArgs, ok := args.(*[]GetConversationForCLILocalArg)
					if !ok {
						err = rpc.NewTypeError((*[]GetConversationForCLILocalArg)(nil), args)
						return
					}
					ret, err = i.GetConversationForCLILocal(ctx, (*typedArgs)[0].Query)
					return
				},
				MethodType: rpc.MethodCall,
			},
			"getInboxSummaryLocal": {
				MakeArg: func() interface{} {
					ret := make([]GetInboxSummaryLocalArg, 1)
					return &ret
				},
				Handler: func(ctx context.Context, args interface{}) (ret interface{}, err error) {
					typedArgs, ok := args.(*[]GetInboxSummaryLocalArg)
					if !ok {
						err = rpc.NewTypeError((*[]GetInboxSummaryLocalArg)(nil), args)
						return
					}
					ret, err = i.GetInboxSummaryLocal(ctx, (*typedArgs)[0].Query)
					return
				},
				MethodType: rpc.MethodCall,
			},
		},
	}
}

type LocalClient struct {
	Cli rpc.GenericClient
}

func (c LocalClient) GetInboxLocal(ctx context.Context, __arg GetInboxLocalArg) (res GetInboxLocalRes, err error) {
	err = c.Cli.Call(ctx, "chat.1.local.getInboxLocal", []interface{}{__arg}, &res)
	return
}

func (c LocalClient) GetThreadLocal(ctx context.Context, __arg GetThreadLocalArg) (res GetThreadLocalRes, err error) {
	err = c.Cli.Call(ctx, "chat.1.local.getThreadLocal", []interface{}{__arg}, &res)
	return
}

func (c LocalClient) PostLocal(ctx context.Context, __arg PostLocalArg) (res PostLocalRes, err error) {
	err = c.Cli.Call(ctx, "chat.1.local.postLocal", []interface{}{__arg}, &res)
	return
}

func (c LocalClient) NewConversationLocal(ctx context.Context, __arg NewConversationLocalArg) (res NewConversationLocalRes, err error) {
	err = c.Cli.Call(ctx, "chat.1.local.newConversationLocal", []interface{}{__arg}, &res)
	return
}

func (c LocalClient) GetConversationForCLILocal(ctx context.Context, query GetConversationForCLILocalQuery) (res GetConversationForCLILocalRes, err error) {
	__arg := GetConversationForCLILocalArg{Query: query}
	err = c.Cli.Call(ctx, "chat.1.local.getConversationForCLILocal", []interface{}{__arg}, &res)
	return
}

func (c LocalClient) GetInboxSummaryLocal(ctx context.Context, query GetInboxSummaryLocalQuery) (res GetInboxSummaryLocalRes, err error) {
	__arg := GetInboxSummaryLocalArg{Query: query}
	err = c.Cli.Call(ctx, "chat.1.local.getInboxSummaryLocal", []interface{}{__arg}, &res)
	return
}<|MERGE_RESOLUTION|>--- conflicted
+++ resolved
@@ -339,18 +339,6 @@
 	NumRead int `codec:"NumRead" json:"NumRead"`
 	AtLeast int `codec:"AtLeast" json:"AtLeast"`
 	AtMost  int `codec:"AtMost" json:"AtMost"`
-<<<<<<< HEAD
-=======
-}
-
-type MessageSelector struct {
-	MessageTypes  []MessageType       `codec:"MessageTypes" json:"MessageTypes"`
-	Since         *string             `codec:"Since,omitempty" json:"Since,omitempty"`
-	OnlyNew       bool                `codec:"onlyNew" json:"onlyNew"`
-	Limit         UnreadFirstNumLimit `codec:"limit" json:"limit"`
-	Conversations []ConversationID    `codec:"conversations" json:"conversations"`
-	MarkAsRead    bool                `codec:"markAsRead" json:"markAsRead"`
->>>>>>> c59fe963
 }
 
 type ConversationInfoLocal struct {
@@ -362,16 +350,10 @@
 }
 
 type ConversationLocal struct {
-<<<<<<< HEAD
+	Error       *string                    `codec:"error,omitempty" json:"error,omitempty"`
 	Info        ConversationInfoLocal      `codec:"info" json:"info"`
 	ReaderInfo  ConversationReaderInfo     `codec:"readerInfo" json:"readerInfo"`
 	MaxMessages []MessageFromServerOrError `codec:"maxMessages" json:"maxMessages"`
-=======
-	Error    *string                    `codec:"error,omitempty" json:"error,omitempty"`
-	Info     *ConversationInfoLocal     `codec:"info,omitempty" json:"info,omitempty"`
-	Messages []MessageFromServerOrError `codec:"messages" json:"messages"`
-	ReadUpTo MessageID                  `codec:"readUpTo" json:"readUpTo"`
->>>>>>> c59fe963
 }
 
 type GetInboxLocalRes struct {
@@ -416,7 +398,6 @@
 	RateLimits    []RateLimit         `codec:"rateLimits" json:"rateLimits"`
 }
 
-<<<<<<< HEAD
 type GetInboxLocalQuery struct {
 	TlfName           *string         `codec:"tlfName,omitempty" json:"tlfName,omitempty"`
 	TopicName         *string         `codec:"topicName,omitempty" json:"topicName,omitempty"`
@@ -438,23 +419,14 @@
 	ConversationId ConversationID      `codec:"conversationId" json:"conversationId"`
 }
 
-=======
->>>>>>> c59fe963
 type GetInboxSummaryLocalQuery struct {
 	TopicType           TopicType           `codec:"topicType" json:"topicType"`
 	After               string              `codec:"after" json:"after"`
 	Before              string              `codec:"before" json:"before"`
-<<<<<<< HEAD
 	Visibility          TLFVisibility       `codec:"visibility" json:"visibility"`
 	UnreadFirst         bool                `codec:"unreadFirst" json:"unreadFirst"`
 	UnreadFirstLimit    UnreadFirstNumLimit `codec:"unreadFirstLimit" json:"unreadFirstLimit"`
 	ActivitySortedLimit int                 `codec:"activitySortedLimit" json:"activitySortedLimit"`
-=======
-	UnreadFirst         bool                `codec:"unreadFirst" json:"unreadFirst"`
-	UnreadFirstLimit    UnreadFirstNumLimit `codec:"unreadFirstLimit" json:"unreadFirstLimit"`
-	ActivitySortedLimit int                 `codec:"activitySortedLimit" json:"activitySortedLimit"`
-	Visibility          TLFVisibility       `codec:"visibility" json:"visibility"`
->>>>>>> c59fe963
 }
 
 type GetInboxLocalArg struct {
@@ -492,15 +464,8 @@
 	GetInboxLocal(context.Context, GetInboxLocalArg) (GetInboxLocalRes, error)
 	GetThreadLocal(context.Context, GetThreadLocalArg) (GetThreadLocalRes, error)
 	PostLocal(context.Context, PostLocalArg) (PostLocalRes, error)
-<<<<<<< HEAD
 	NewConversationLocal(context.Context, NewConversationLocalArg) (NewConversationLocalRes, error)
 	GetConversationForCLILocal(context.Context, GetConversationForCLILocalQuery) (GetConversationForCLILocalRes, error)
-=======
-	ResolveConversationLocal(context.Context, ConversationInfoLocal) (ResolveConversationLocalRes, error)
-	NewConversationLocal(context.Context, ConversationInfoLocal) (NewConversationLocalRes, error)
-	UpdateTopicNameLocal(context.Context, UpdateTopicNameLocalArg) (UpdateTopicNameLocalRes, error)
-	GetMessagesLocal(context.Context, MessageSelector) (GetMessagesLocalRes, error)
->>>>>>> c59fe963
 	GetInboxSummaryLocal(context.Context, GetInboxSummaryLocalQuery) (GetInboxSummaryLocalRes, error)
 }
 
