--- conflicted
+++ resolved
@@ -24,23 +24,6 @@
 	if err != nil {
 		return res, err
 	}
-<<<<<<< HEAD
-	var kbusers []*libkb.User
-	for _, kbu := range impTeam.KeybaseUsers {
-		var user *libkb.User
-		if kbu == me.GetName() {
-			user = me
-		} else {
-			user, err = libkb.LoadUser(libkb.LoadUserArg{
-				Name: kbu,
-			})
-			if err != nil {
-				g.Log.CDebugf(ctx, "CreateImplicitTeam: failed to load user: %s msg: %s", kbu, err)
-				return res, err
-			}
-		}
-		kbusers = append(kbusers, user)
-=======
 	var kbusers []*keybase1.UserPlusKeysV2AllIncarnations
 	for _, kbu := range impTeam.KeybaseUsers {
 		uid, err := g.GetUPAKLoader().LookupUID(ctx, libkb.NewNormalizedUsername(kbu))
@@ -56,35 +39,22 @@
 			return res, err
 		}
 		kbusers = append(kbusers, upak)
->>>>>>> 2e8c330d
 	}
 
 	// Form secret boxes and make invites for KB users with no PUKs
 	var invites []SCTeamInvite
 	secretboxRecipients := make(map[keybase1.UserVersion]keybase1.PerUserKey)
 	for _, kbu := range kbusers {
-<<<<<<< HEAD
-		puk := kbu.GetComputedKeyFamily().GetLatestPerUserKey()
-=======
 		puk := kbu.Current.GetLatestPerUserKey()
->>>>>>> 2e8c330d
 		if puk == nil {
 			// Add this person as an invite if they do not have a puk
 			invites = append(invites, SCTeamInvite{
 				Type: "keybase",
-<<<<<<< HEAD
-				Name: kbu.ToUserVersion().PercentForm(),
-				ID:   NewInviteID(),
-			})
-		} else {
-			secretboxRecipients[kbu.ToUserVersion()] = *puk
-=======
 				Name: kbu.Current.ToUserVersion().PercentForm(),
 				ID:   NewInviteID(),
 			})
 		} else {
 			secretboxRecipients[kbu.Current.ToUserVersion()] = *puk
->>>>>>> 2e8c330d
 		}
 	}
 
@@ -107,11 +77,7 @@
 	}
 	var teamMembers []SCTeamMember
 	for _, kbu := range kbusers {
-<<<<<<< HEAD
-		teamMembers = append(teamMembers, SCTeamMember(kbu.ToUserVersion()))
-=======
 		teamMembers = append(teamMembers, SCTeamMember(kbu.Current.ToUserVersion()))
->>>>>>> 2e8c330d
 	}
 
 	// Post the team
