--- conflicted
+++ resolved
@@ -21,12 +21,8 @@
 import { navigateTo } from './actions/router'
 
 import LoginComponent from './login'
-<<<<<<< HEAD
-import DebugComponent from './debug'
 import Nav from './nav'
-=======
 import MoreComponent from './more'
->>>>>>> 48bfb489
 
 if (GLOBAL) {
   GLOBAL.store = store // TEMP to test
@@ -57,12 +53,7 @@
 }
 
 AppOrDebug.propTypes = {
-<<<<<<< HEAD
-  dispatch: React.PropTypes.object.isRequired,
-  uri: React.PropTypes.object.isRequired
-=======
   dispatch: React.PropTypes.func.isRequired
->>>>>>> 48bfb489
 }
 
 class Keybase extends Component {
